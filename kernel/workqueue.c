// SPDX-License-Identifier: GPL-2.0-only
/*
 * kernel/workqueue.c - generic async execution with shared worker pool
 *
 * Copyright (C) 2002		Ingo Molnar
 *
 *   Derived from the taskqueue/keventd code by:
 *     David Woodhouse <dwmw2@infradead.org>
 *     Andrew Morton
 *     Kai Petzke <wpp@marie.physik.tu-berlin.de>
 *     Theodore Ts'o <tytso@mit.edu>
 *
 * Made to use alloc_percpu by Christoph Lameter.
 *
 * Copyright (C) 2010		SUSE Linux Products GmbH
 * Copyright (C) 2010		Tejun Heo <tj@kernel.org>
 *
 * This is the generic async execution mechanism.  Work items as are
 * executed in process context.  The worker pool is shared and
 * automatically managed.  There are two worker pools for each CPU (one for
 * normal work items and the other for high priority ones) and some extra
 * pools for workqueues which are not bound to any specific CPU - the
 * number of these backing pools is dynamic.
 *
 * Please read Documentation/core-api/workqueue.rst for details.
 */

#include <linux/export.h>
#include <linux/kernel.h>
#include <linux/sched.h>
#include <linux/init.h>
#include <linux/interrupt.h>
#include <linux/signal.h>
#include <linux/completion.h>
#include <linux/workqueue.h>
#include <linux/slab.h>
#include <linux/cpu.h>
#include <linux/notifier.h>
#include <linux/kthread.h>
#include <linux/hardirq.h>
#include <linux/mempolicy.h>
#include <linux/freezer.h>
#include <linux/debug_locks.h>
#include <linux/lockdep.h>
#include <linux/idr.h>
#include <linux/jhash.h>
#include <linux/hashtable.h>
#include <linux/rculist.h>
#include <linux/nodemask.h>
#include <linux/moduleparam.h>
#include <linux/uaccess.h>
#include <linux/sched/isolation.h>
#include <linux/sched/debug.h>
#include <linux/nmi.h>
#include <linux/kvm_para.h>
#include <linux/delay.h>
#include <linux/irq_work.h>

#include "workqueue_internal.h"

enum worker_pool_flags {
	/*
	 * worker_pool flags
	 *
	 * A bound pool is either associated or disassociated with its CPU.
	 * While associated (!DISASSOCIATED), all workers are bound to the
	 * CPU and none has %WORKER_UNBOUND set and concurrency management
	 * is in effect.
	 *
	 * While DISASSOCIATED, the cpu may be offline and all workers have
	 * %WORKER_UNBOUND set and concurrency management disabled, and may
	 * be executing on any CPU.  The pool behaves as an unbound one.
	 *
	 * Note that DISASSOCIATED should be flipped only while holding
	 * wq_pool_attach_mutex to avoid changing binding state while
	 * worker_attach_to_pool() is in progress.
	 *
	 * As there can only be one concurrent BH execution context per CPU, a
	 * BH pool is per-CPU and always DISASSOCIATED.
	 */
	POOL_BH			= 1 << 0,	/* is a BH pool */
	POOL_MANAGER_ACTIVE	= 1 << 1,	/* being managed */
	POOL_DISASSOCIATED	= 1 << 2,	/* cpu can't serve workers */
	POOL_BH_DRAINING	= 1 << 3,	/* draining after CPU offline */
};

enum worker_flags {
	/* worker flags */
	WORKER_DIE		= 1 << 1,	/* die die die */
	WORKER_IDLE		= 1 << 2,	/* is idle */
	WORKER_PREP		= 1 << 3,	/* preparing to run works */
	WORKER_CPU_INTENSIVE	= 1 << 6,	/* cpu intensive */
	WORKER_UNBOUND		= 1 << 7,	/* worker is unbound */
	WORKER_REBOUND		= 1 << 8,	/* worker was rebound */

	WORKER_NOT_RUNNING	= WORKER_PREP | WORKER_CPU_INTENSIVE |
				  WORKER_UNBOUND | WORKER_REBOUND,
};

enum work_cancel_flags {
	WORK_CANCEL_DELAYED	= 1 << 0,	/* canceling a delayed_work */
};

enum wq_internal_consts {
	NR_STD_WORKER_POOLS	= 2,		/* # standard pools per cpu */

	UNBOUND_POOL_HASH_ORDER	= 6,		/* hashed by pool->attrs */
	BUSY_WORKER_HASH_ORDER	= 6,		/* 64 pointers */

	MAX_IDLE_WORKERS_RATIO	= 4,		/* 1/4 of busy can be idle */
	IDLE_WORKER_TIMEOUT	= 300 * HZ,	/* keep idle ones for 5 mins */

	MAYDAY_INITIAL_TIMEOUT  = HZ / 100 >= 2 ? HZ / 100 : 2,
						/* call for help after 10ms
						   (min two ticks) */
	MAYDAY_INTERVAL		= HZ / 10,	/* and then every 100ms */
	CREATE_COOLDOWN		= HZ,		/* time to breath after fail */

	/*
	 * Rescue workers are used only on emergencies and shared by
	 * all cpus.  Give MIN_NICE.
	 */
	RESCUER_NICE_LEVEL	= MIN_NICE,
	HIGHPRI_NICE_LEVEL	= MIN_NICE,

	WQ_NAME_LEN		= 32,
};

/*
 * We don't want to trap softirq for too long. See MAX_SOFTIRQ_TIME and
 * MAX_SOFTIRQ_RESTART in kernel/softirq.c. These are macros because
 * msecs_to_jiffies() can't be an initializer.
 */
#define BH_WORKER_JIFFIES	msecs_to_jiffies(2)
#define BH_WORKER_RESTARTS	10

/*
 * Structure fields follow one of the following exclusion rules.
 *
 * I: Modifiable by initialization/destruction paths and read-only for
 *    everyone else.
 *
 * P: Preemption protected.  Disabling preemption is enough and should
 *    only be modified and accessed from the local cpu.
 *
 * L: pool->lock protected.  Access with pool->lock held.
 *
 * LN: pool->lock and wq_node_nr_active->lock protected for writes. Either for
 *     reads.
 *
 * K: Only modified by worker while holding pool->lock. Can be safely read by
 *    self, while holding pool->lock or from IRQ context if %current is the
 *    kworker.
 *
 * S: Only modified by worker self.
 *
 * A: wq_pool_attach_mutex protected.
 *
 * PL: wq_pool_mutex protected.
 *
 * PR: wq_pool_mutex protected for writes.  RCU protected for reads.
 *
 * PW: wq_pool_mutex and wq->mutex protected for writes.  Either for reads.
 *
 * PWR: wq_pool_mutex and wq->mutex protected for writes.  Either or
 *      RCU for reads.
 *
 * WQ: wq->mutex protected.
 *
 * WR: wq->mutex protected for writes.  RCU protected for reads.
 *
 * WO: wq->mutex protected for writes. Updated with WRITE_ONCE() and can be read
 *     with READ_ONCE() without locking.
 *
 * MD: wq_mayday_lock protected.
 *
 * WD: Used internally by the watchdog.
 */

/* struct worker is defined in workqueue_internal.h */

struct worker_pool {
	raw_spinlock_t		lock;		/* the pool lock */
	int			cpu;		/* I: the associated cpu */
	int			node;		/* I: the associated node ID */
	int			id;		/* I: pool ID */
	unsigned int		flags;		/* L: flags */

	unsigned long		watchdog_ts;	/* L: watchdog timestamp */
	bool			cpu_stall;	/* WD: stalled cpu bound pool */

	/*
	 * The counter is incremented in a process context on the associated CPU
	 * w/ preemption disabled, and decremented or reset in the same context
	 * but w/ pool->lock held. The readers grab pool->lock and are
	 * guaranteed to see if the counter reached zero.
	 */
	int			nr_running;

	struct list_head	worklist;	/* L: list of pending works */

	int			nr_workers;	/* L: total number of workers */
	int			nr_idle;	/* L: currently idle workers */

	struct list_head	idle_list;	/* L: list of idle workers */
	struct timer_list	idle_timer;	/* L: worker idle timeout */
	struct work_struct      idle_cull_work; /* L: worker idle cleanup */

	struct timer_list	mayday_timer;	  /* L: SOS timer for workers */

	/* a workers is either on busy_hash or idle_list, or the manager */
	DECLARE_HASHTABLE(busy_hash, BUSY_WORKER_HASH_ORDER);
						/* L: hash of busy workers */

	struct worker		*manager;	/* L: purely informational */
	struct list_head	workers;	/* A: attached workers */
	struct list_head        dying_workers;  /* A: workers about to die */
	struct completion	*detach_completion; /* all workers detached */

	struct ida		worker_ida;	/* worker IDs for task name */

	struct workqueue_attrs	*attrs;		/* I: worker attributes */
	struct hlist_node	hash_node;	/* PL: unbound_pool_hash node */
	int			refcnt;		/* PL: refcnt for unbound pools */

	/*
	 * Destruction of pool is RCU protected to allow dereferences
	 * from get_work_pool().
	 */
	struct rcu_head		rcu;
};

/*
 * Per-pool_workqueue statistics. These can be monitored using
 * tools/workqueue/wq_monitor.py.
 */
enum pool_workqueue_stats {
	PWQ_STAT_STARTED,	/* work items started execution */
	PWQ_STAT_COMPLETED,	/* work items completed execution */
	PWQ_STAT_CPU_TIME,	/* total CPU time consumed */
	PWQ_STAT_CPU_INTENSIVE,	/* wq_cpu_intensive_thresh_us violations */
	PWQ_STAT_CM_WAKEUP,	/* concurrency-management worker wakeups */
	PWQ_STAT_REPATRIATED,	/* unbound workers brought back into scope */
	PWQ_STAT_MAYDAY,	/* maydays to rescuer */
	PWQ_STAT_RESCUED,	/* linked work items executed by rescuer */

	PWQ_NR_STATS,
};

/*
 * The per-pool workqueue.  While queued, bits below WORK_PWQ_SHIFT
 * of work_struct->data are used for flags and the remaining high bits
 * point to the pwq; thus, pwqs need to be aligned at two's power of the
 * number of flag bits.
 */
struct pool_workqueue {
	struct worker_pool	*pool;		/* I: the associated pool */
	struct workqueue_struct *wq;		/* I: the owning workqueue */
	int			work_color;	/* L: current color */
	int			flush_color;	/* L: flushing color */
	int			refcnt;		/* L: reference count */
	int			nr_in_flight[WORK_NR_COLORS];
						/* L: nr of in_flight works */
	bool			plugged;	/* L: execution suspended */

	/*
	 * nr_active management and WORK_STRUCT_INACTIVE:
	 *
	 * When pwq->nr_active >= max_active, new work item is queued to
	 * pwq->inactive_works instead of pool->worklist and marked with
	 * WORK_STRUCT_INACTIVE.
	 *
	 * All work items marked with WORK_STRUCT_INACTIVE do not participate in
	 * nr_active and all work items in pwq->inactive_works are marked with
	 * WORK_STRUCT_INACTIVE. But not all WORK_STRUCT_INACTIVE work items are
	 * in pwq->inactive_works. Some of them are ready to run in
	 * pool->worklist or worker->scheduled. Those work itmes are only struct
	 * wq_barrier which is used for flush_work() and should not participate
	 * in nr_active. For non-barrier work item, it is marked with
	 * WORK_STRUCT_INACTIVE iff it is in pwq->inactive_works.
	 */
	int			nr_active;	/* L: nr of active works */
	struct list_head	inactive_works;	/* L: inactive works */
	struct list_head	pending_node;	/* LN: node on wq_node_nr_active->pending_pwqs */
	struct list_head	pwqs_node;	/* WR: node on wq->pwqs */
	struct list_head	mayday_node;	/* MD: node on wq->maydays */

	u64			stats[PWQ_NR_STATS];

	/*
	 * Release of unbound pwq is punted to a kthread_worker. See put_pwq()
	 * and pwq_release_workfn() for details. pool_workqueue itself is also
	 * RCU protected so that the first pwq can be determined without
	 * grabbing wq->mutex.
	 */
	struct kthread_work	release_work;
	struct rcu_head		rcu;
} __aligned(1 << WORK_STRUCT_PWQ_SHIFT);

/*
 * Structure used to wait for workqueue flush.
 */
struct wq_flusher {
	struct list_head	list;		/* WQ: list of flushers */
	int			flush_color;	/* WQ: flush color waiting for */
	struct completion	done;		/* flush completion */
};

struct wq_device;

/*
 * Unlike in a per-cpu workqueue where max_active limits its concurrency level
 * on each CPU, in an unbound workqueue, max_active applies to the whole system.
 * As sharing a single nr_active across multiple sockets can be very expensive,
 * the counting and enforcement is per NUMA node.
 *
 * The following struct is used to enforce per-node max_active. When a pwq wants
 * to start executing a work item, it should increment ->nr using
 * tryinc_node_nr_active(). If acquisition fails due to ->nr already being over
 * ->max, the pwq is queued on ->pending_pwqs. As in-flight work items finish
 * and decrement ->nr, node_activate_pending_pwq() activates the pending pwqs in
 * round-robin order.
 */
struct wq_node_nr_active {
	int			max;		/* per-node max_active */
	atomic_t		nr;		/* per-node nr_active */
	raw_spinlock_t		lock;		/* nests inside pool locks */
	struct list_head	pending_pwqs;	/* LN: pwqs with inactive works */
};

/*
 * The externally visible workqueue.  It relays the issued work items to
 * the appropriate worker_pool through its pool_workqueues.
 */
struct workqueue_struct {
	struct list_head	pwqs;		/* WR: all pwqs of this wq */
	struct list_head	list;		/* PR: list of all workqueues */

	struct mutex		mutex;		/* protects this wq */
	int			work_color;	/* WQ: current work color */
	int			flush_color;	/* WQ: current flush color */
	atomic_t		nr_pwqs_to_flush; /* flush in progress */
	struct wq_flusher	*first_flusher;	/* WQ: first flusher */
	struct list_head	flusher_queue;	/* WQ: flush waiters */
	struct list_head	flusher_overflow; /* WQ: flush overflow list */

	struct list_head	maydays;	/* MD: pwqs requesting rescue */
	struct worker		*rescuer;	/* MD: rescue worker */

	int			nr_drainers;	/* WQ: drain in progress */

	/* See alloc_workqueue() function comment for info on min/max_active */
	int			max_active;	/* WO: max active works */
	int			min_active;	/* WO: min active works */
	int			saved_max_active; /* WQ: saved max_active */
	int			saved_min_active; /* WQ: saved min_active */

	struct workqueue_attrs	*unbound_attrs;	/* PW: only for unbound wqs */
	struct pool_workqueue __rcu *dfl_pwq;   /* PW: only for unbound wqs */

#ifdef CONFIG_SYSFS
	struct wq_device	*wq_dev;	/* I: for sysfs interface */
#endif
#ifdef CONFIG_LOCKDEP
	char			*lock_name;
	struct lock_class_key	key;
	struct lockdep_map	lockdep_map;
#endif
	char			name[WQ_NAME_LEN]; /* I: workqueue name */

	/*
	 * Destruction of workqueue_struct is RCU protected to allow walking
	 * the workqueues list without grabbing wq_pool_mutex.
	 * This is used to dump all workqueues from sysrq.
	 */
	struct rcu_head		rcu;

	/* hot fields used during command issue, aligned to cacheline */
	unsigned int		flags ____cacheline_aligned; /* WQ: WQ_* flags */
	struct pool_workqueue __percpu __rcu **cpu_pwq; /* I: per-cpu pwqs */
	struct wq_node_nr_active *node_nr_active[]; /* I: per-node nr_active */
};

/*
 * Each pod type describes how CPUs should be grouped for unbound workqueues.
 * See the comment above workqueue_attrs->affn_scope.
 */
struct wq_pod_type {
	int			nr_pods;	/* number of pods */
	cpumask_var_t		*pod_cpus;	/* pod -> cpus */
	int			*pod_node;	/* pod -> node */
	int			*cpu_pod;	/* cpu -> pod */
};

static const char *wq_affn_names[WQ_AFFN_NR_TYPES] = {
	[WQ_AFFN_DFL]		= "default",
	[WQ_AFFN_CPU]		= "cpu",
	[WQ_AFFN_SMT]		= "smt",
	[WQ_AFFN_CACHE]		= "cache",
	[WQ_AFFN_NUMA]		= "numa",
	[WQ_AFFN_SYSTEM]	= "system",
};

/*
 * Per-cpu work items which run for longer than the following threshold are
 * automatically considered CPU intensive and excluded from concurrency
 * management to prevent them from noticeably delaying other per-cpu work items.
 * ULONG_MAX indicates that the user hasn't overridden it with a boot parameter.
 * The actual value is initialized in wq_cpu_intensive_thresh_init().
 */
static unsigned long wq_cpu_intensive_thresh_us = ULONG_MAX;
module_param_named(cpu_intensive_thresh_us, wq_cpu_intensive_thresh_us, ulong, 0644);
#ifdef CONFIG_WQ_CPU_INTENSIVE_REPORT
static unsigned int wq_cpu_intensive_warning_thresh = 4;
module_param_named(cpu_intensive_warning_thresh, wq_cpu_intensive_warning_thresh, uint, 0644);
#endif

/* see the comment above the definition of WQ_POWER_EFFICIENT */
static bool wq_power_efficient = IS_ENABLED(CONFIG_WQ_POWER_EFFICIENT_DEFAULT);
module_param_named(power_efficient, wq_power_efficient, bool, 0444);

static bool wq_online;			/* can kworkers be created yet? */
static bool wq_topo_initialized __read_mostly = false;

static struct kmem_cache *pwq_cache;

static struct wq_pod_type wq_pod_types[WQ_AFFN_NR_TYPES];
static enum wq_affn_scope wq_affn_dfl = WQ_AFFN_CACHE;

/* buf for wq_update_unbound_pod_attrs(), protected by CPU hotplug exclusion */
static struct workqueue_attrs *wq_update_pod_attrs_buf;

static DEFINE_MUTEX(wq_pool_mutex);	/* protects pools and workqueues list */
static DEFINE_MUTEX(wq_pool_attach_mutex); /* protects worker attach/detach */
static DEFINE_RAW_SPINLOCK(wq_mayday_lock);	/* protects wq->maydays list */
/* wait for manager to go away */
static struct rcuwait manager_wait = __RCUWAIT_INITIALIZER(manager_wait);

static LIST_HEAD(workqueues);		/* PR: list of all workqueues */
static bool workqueue_freezing;		/* PL: have wqs started freezing? */

/* PL&A: allowable cpus for unbound wqs and work items */
static cpumask_var_t wq_unbound_cpumask;

/* PL: user requested unbound cpumask via sysfs */
static cpumask_var_t wq_requested_unbound_cpumask;

/* PL: isolated cpumask to be excluded from unbound cpumask */
static cpumask_var_t wq_isolated_cpumask;

/* for further constrain wq_unbound_cpumask by cmdline parameter*/
static struct cpumask wq_cmdline_cpumask __initdata;

/* CPU where unbound work was last round robin scheduled from this CPU */
static DEFINE_PER_CPU(int, wq_rr_cpu_last);

/*
 * Local execution of unbound work items is no longer guaranteed.  The
 * following always forces round-robin CPU selection on unbound work items
 * to uncover usages which depend on it.
 */
#ifdef CONFIG_DEBUG_WQ_FORCE_RR_CPU
static bool wq_debug_force_rr_cpu = true;
#else
static bool wq_debug_force_rr_cpu = false;
#endif
module_param_named(debug_force_rr_cpu, wq_debug_force_rr_cpu, bool, 0644);

/* to raise softirq for the BH worker pools on other CPUs */
static DEFINE_PER_CPU_SHARED_ALIGNED(struct irq_work [NR_STD_WORKER_POOLS],
				     bh_pool_irq_works);

/* the BH worker pools */
static DEFINE_PER_CPU_SHARED_ALIGNED(struct worker_pool [NR_STD_WORKER_POOLS],
				     bh_worker_pools);

/* the per-cpu worker pools */
static DEFINE_PER_CPU_SHARED_ALIGNED(struct worker_pool [NR_STD_WORKER_POOLS],
				     cpu_worker_pools);

static DEFINE_IDR(worker_pool_idr);	/* PR: idr of all pools */

/* PL: hash of all unbound pools keyed by pool->attrs */
static DEFINE_HASHTABLE(unbound_pool_hash, UNBOUND_POOL_HASH_ORDER);

/* I: attributes used when instantiating standard unbound pools on demand */
static struct workqueue_attrs *unbound_std_wq_attrs[NR_STD_WORKER_POOLS];

/* I: attributes used when instantiating ordered pools on demand */
static struct workqueue_attrs *ordered_wq_attrs[NR_STD_WORKER_POOLS];

/*
 * Used to synchronize multiple cancel_sync attempts on the same work item. See
 * work_grab_pending() and __cancel_work_sync().
 */
static DECLARE_WAIT_QUEUE_HEAD(wq_cancel_waitq);

/*
 * I: kthread_worker to release pwq's. pwq release needs to be bounced to a
 * process context while holding a pool lock. Bounce to a dedicated kthread
 * worker to avoid A-A deadlocks.
 */
static struct kthread_worker *pwq_release_worker __ro_after_init;

struct workqueue_struct *system_wq __ro_after_init;
EXPORT_SYMBOL(system_wq);
struct workqueue_struct *system_highpri_wq __ro_after_init;
EXPORT_SYMBOL_GPL(system_highpri_wq);
struct workqueue_struct *system_long_wq __ro_after_init;
EXPORT_SYMBOL_GPL(system_long_wq);
struct workqueue_struct *system_unbound_wq __ro_after_init;
EXPORT_SYMBOL_GPL(system_unbound_wq);
struct workqueue_struct *system_freezable_wq __ro_after_init;
EXPORT_SYMBOL_GPL(system_freezable_wq);
struct workqueue_struct *system_power_efficient_wq __ro_after_init;
EXPORT_SYMBOL_GPL(system_power_efficient_wq);
struct workqueue_struct *system_freezable_power_efficient_wq __ro_after_init;
EXPORT_SYMBOL_GPL(system_freezable_power_efficient_wq);
struct workqueue_struct *system_bh_wq;
EXPORT_SYMBOL_GPL(system_bh_wq);
struct workqueue_struct *system_bh_highpri_wq;
EXPORT_SYMBOL_GPL(system_bh_highpri_wq);

static int worker_thread(void *__worker);
static void workqueue_sysfs_unregister(struct workqueue_struct *wq);
static void show_pwq(struct pool_workqueue *pwq);
static void show_one_worker_pool(struct worker_pool *pool);

#define CREATE_TRACE_POINTS
#include <trace/events/workqueue.h>

#define assert_rcu_or_pool_mutex()					\
	RCU_LOCKDEP_WARN(!rcu_read_lock_any_held() &&			\
			 !lockdep_is_held(&wq_pool_mutex),		\
			 "RCU or wq_pool_mutex should be held")

#define assert_rcu_or_wq_mutex_or_pool_mutex(wq)			\
	RCU_LOCKDEP_WARN(!rcu_read_lock_any_held() &&			\
			 !lockdep_is_held(&wq->mutex) &&		\
			 !lockdep_is_held(&wq_pool_mutex),		\
			 "RCU, wq->mutex or wq_pool_mutex should be held")

#define for_each_bh_worker_pool(pool, cpu)				\
	for ((pool) = &per_cpu(bh_worker_pools, cpu)[0];		\
	     (pool) < &per_cpu(bh_worker_pools, cpu)[NR_STD_WORKER_POOLS]; \
	     (pool)++)

#define for_each_cpu_worker_pool(pool, cpu)				\
	for ((pool) = &per_cpu(cpu_worker_pools, cpu)[0];		\
	     (pool) < &per_cpu(cpu_worker_pools, cpu)[NR_STD_WORKER_POOLS]; \
	     (pool)++)

/**
 * for_each_pool - iterate through all worker_pools in the system
 * @pool: iteration cursor
 * @pi: integer used for iteration
 *
 * This must be called either with wq_pool_mutex held or RCU read
 * locked.  If the pool needs to be used beyond the locking in effect, the
 * caller is responsible for guaranteeing that the pool stays online.
 *
 * The if/else clause exists only for the lockdep assertion and can be
 * ignored.
 */
#define for_each_pool(pool, pi)						\
	idr_for_each_entry(&worker_pool_idr, pool, pi)			\
		if (({ assert_rcu_or_pool_mutex(); false; })) { }	\
		else

/**
 * for_each_pool_worker - iterate through all workers of a worker_pool
 * @worker: iteration cursor
 * @pool: worker_pool to iterate workers of
 *
 * This must be called with wq_pool_attach_mutex.
 *
 * The if/else clause exists only for the lockdep assertion and can be
 * ignored.
 */
#define for_each_pool_worker(worker, pool)				\
	list_for_each_entry((worker), &(pool)->workers, node)		\
		if (({ lockdep_assert_held(&wq_pool_attach_mutex); false; })) { } \
		else

/**
 * for_each_pwq - iterate through all pool_workqueues of the specified workqueue
 * @pwq: iteration cursor
 * @wq: the target workqueue
 *
 * This must be called either with wq->mutex held or RCU read locked.
 * If the pwq needs to be used beyond the locking in effect, the caller is
 * responsible for guaranteeing that the pwq stays online.
 *
 * The if/else clause exists only for the lockdep assertion and can be
 * ignored.
 */
#define for_each_pwq(pwq, wq)						\
	list_for_each_entry_rcu((pwq), &(wq)->pwqs, pwqs_node,		\
				 lockdep_is_held(&(wq->mutex)))

#ifdef CONFIG_DEBUG_OBJECTS_WORK

static const struct debug_obj_descr work_debug_descr;

static void *work_debug_hint(void *addr)
{
	return ((struct work_struct *) addr)->func;
}

static bool work_is_static_object(void *addr)
{
	struct work_struct *work = addr;

	return test_bit(WORK_STRUCT_STATIC_BIT, work_data_bits(work));
}

/*
 * fixup_init is called when:
 * - an active object is initialized
 */
static bool work_fixup_init(void *addr, enum debug_obj_state state)
{
	struct work_struct *work = addr;

	switch (state) {
	case ODEBUG_STATE_ACTIVE:
		cancel_work_sync(work);
		debug_object_init(work, &work_debug_descr);
		return true;
	default:
		return false;
	}
}

/*
 * fixup_free is called when:
 * - an active object is freed
 */
static bool work_fixup_free(void *addr, enum debug_obj_state state)
{
	struct work_struct *work = addr;

	switch (state) {
	case ODEBUG_STATE_ACTIVE:
		cancel_work_sync(work);
		debug_object_free(work, &work_debug_descr);
		return true;
	default:
		return false;
	}
}

static const struct debug_obj_descr work_debug_descr = {
	.name		= "work_struct",
	.debug_hint	= work_debug_hint,
	.is_static_object = work_is_static_object,
	.fixup_init	= work_fixup_init,
	.fixup_free	= work_fixup_free,
};

static inline void debug_work_activate(struct work_struct *work)
{
	debug_object_activate(work, &work_debug_descr);
}

static inline void debug_work_deactivate(struct work_struct *work)
{
	debug_object_deactivate(work, &work_debug_descr);
}

void __init_work(struct work_struct *work, int onstack)
{
	if (onstack)
		debug_object_init_on_stack(work, &work_debug_descr);
	else
		debug_object_init(work, &work_debug_descr);
}
EXPORT_SYMBOL_GPL(__init_work);

void destroy_work_on_stack(struct work_struct *work)
{
	debug_object_free(work, &work_debug_descr);
}
EXPORT_SYMBOL_GPL(destroy_work_on_stack);

void destroy_delayed_work_on_stack(struct delayed_work *work)
{
	destroy_timer_on_stack(&work->timer);
	debug_object_free(&work->work, &work_debug_descr);
}
EXPORT_SYMBOL_GPL(destroy_delayed_work_on_stack);

#else
static inline void debug_work_activate(struct work_struct *work) { }
static inline void debug_work_deactivate(struct work_struct *work) { }
#endif

/**
 * worker_pool_assign_id - allocate ID and assign it to @pool
 * @pool: the pool pointer of interest
 *
 * Returns 0 if ID in [0, WORK_OFFQ_POOL_NONE) is allocated and assigned
 * successfully, -errno on failure.
 */
static int worker_pool_assign_id(struct worker_pool *pool)
{
	int ret;

	lockdep_assert_held(&wq_pool_mutex);

	ret = idr_alloc(&worker_pool_idr, pool, 0, WORK_OFFQ_POOL_NONE,
			GFP_KERNEL);
	if (ret >= 0) {
		pool->id = ret;
		return 0;
	}
	return ret;
}

static struct pool_workqueue __rcu **
unbound_pwq_slot(struct workqueue_struct *wq, int cpu)
{
       if (cpu >= 0)
               return per_cpu_ptr(wq->cpu_pwq, cpu);
       else
               return &wq->dfl_pwq;
}

/* @cpu < 0 for dfl_pwq */
static struct pool_workqueue *unbound_pwq(struct workqueue_struct *wq, int cpu)
{
	return rcu_dereference_check(*unbound_pwq_slot(wq, cpu),
				     lockdep_is_held(&wq_pool_mutex) ||
				     lockdep_is_held(&wq->mutex));
}

/**
 * unbound_effective_cpumask - effective cpumask of an unbound workqueue
 * @wq: workqueue of interest
 *
 * @wq->unbound_attrs->cpumask contains the cpumask requested by the user which
 * is masked with wq_unbound_cpumask to determine the effective cpumask. The
 * default pwq is always mapped to the pool with the current effective cpumask.
 */
static struct cpumask *unbound_effective_cpumask(struct workqueue_struct *wq)
{
	return unbound_pwq(wq, -1)->pool->attrs->__pod_cpumask;
}

static unsigned int work_color_to_flags(int color)
{
	return color << WORK_STRUCT_COLOR_SHIFT;
}

static int get_work_color(unsigned long work_data)
{
	return (work_data >> WORK_STRUCT_COLOR_SHIFT) &
		((1 << WORK_STRUCT_COLOR_BITS) - 1);
}

static int work_next_color(int color)
{
	return (color + 1) % WORK_NR_COLORS;
}

/*
 * While queued, %WORK_STRUCT_PWQ is set and non flag bits of a work's data
 * contain the pointer to the queued pwq.  Once execution starts, the flag
 * is cleared and the high bits contain OFFQ flags and pool ID.
 *
 * set_work_pwq(), set_work_pool_and_clear_pending() and mark_work_canceling()
 * can be used to set the pwq, pool or clear work->data. These functions should
 * only be called while the work is owned - ie. while the PENDING bit is set.
 *
 * get_work_pool() and get_work_pwq() can be used to obtain the pool or pwq
 * corresponding to a work.  Pool is available once the work has been
 * queued anywhere after initialization until it is sync canceled.  pwq is
 * available only while the work item is queued.
 *
 * %WORK_OFFQ_CANCELING is used to mark a work item which is being
 * canceled.  While being canceled, a work item may have its PENDING set
 * but stay off timer and worklist for arbitrarily long and nobody should
 * try to steal the PENDING bit.
 */
static inline void set_work_data(struct work_struct *work, unsigned long data)
{
	WARN_ON_ONCE(!work_pending(work));
	atomic_long_set(&work->data, data | work_static(work));
}

static void set_work_pwq(struct work_struct *work, struct pool_workqueue *pwq,
			 unsigned long flags)
{
	set_work_data(work, (unsigned long)pwq | WORK_STRUCT_PENDING |
		      WORK_STRUCT_PWQ | flags);
}

static void set_work_pool_and_keep_pending(struct work_struct *work,
					   int pool_id, unsigned long flags)
{
	set_work_data(work, ((unsigned long)pool_id << WORK_OFFQ_POOL_SHIFT) |
		      WORK_STRUCT_PENDING | flags);
}

static void set_work_pool_and_clear_pending(struct work_struct *work,
					    int pool_id, unsigned long flags)
{
	/*
	 * The following wmb is paired with the implied mb in
	 * test_and_set_bit(PENDING) and ensures all updates to @work made
	 * here are visible to and precede any updates by the next PENDING
	 * owner.
	 */
	smp_wmb();
	set_work_data(work, ((unsigned long)pool_id << WORK_OFFQ_POOL_SHIFT) |
		      flags);
	/*
	 * The following mb guarantees that previous clear of a PENDING bit
	 * will not be reordered with any speculative LOADS or STORES from
	 * work->current_func, which is executed afterwards.  This possible
	 * reordering can lead to a missed execution on attempt to queue
	 * the same @work.  E.g. consider this case:
	 *
	 *   CPU#0                         CPU#1
	 *   ----------------------------  --------------------------------
	 *
	 * 1  STORE event_indicated
	 * 2  queue_work_on() {
	 * 3    test_and_set_bit(PENDING)
	 * 4 }                             set_..._and_clear_pending() {
	 * 5                                 set_work_data() # clear bit
	 * 6                                 smp_mb()
	 * 7                               work->current_func() {
	 * 8				      LOAD event_indicated
	 *				   }
	 *
	 * Without an explicit full barrier speculative LOAD on line 8 can
	 * be executed before CPU#0 does STORE on line 1.  If that happens,
	 * CPU#0 observes the PENDING bit is still set and new execution of
	 * a @work is not queued in a hope, that CPU#1 will eventually
	 * finish the queued @work.  Meanwhile CPU#1 does not see
	 * event_indicated is set, because speculative LOAD was executed
	 * before actual STORE.
	 */
	smp_mb();
}

static inline struct pool_workqueue *work_struct_pwq(unsigned long data)
{
	return (struct pool_workqueue *)(data & WORK_STRUCT_PWQ_MASK);
}

static struct pool_workqueue *get_work_pwq(struct work_struct *work)
{
	unsigned long data = atomic_long_read(&work->data);

	if (data & WORK_STRUCT_PWQ)
		return work_struct_pwq(data);
	else
		return NULL;
}

/**
 * get_work_pool - return the worker_pool a given work was associated with
 * @work: the work item of interest
 *
 * Pools are created and destroyed under wq_pool_mutex, and allows read
 * access under RCU read lock.  As such, this function should be
 * called under wq_pool_mutex or inside of a rcu_read_lock() region.
 *
 * All fields of the returned pool are accessible as long as the above
 * mentioned locking is in effect.  If the returned pool needs to be used
 * beyond the critical section, the caller is responsible for ensuring the
 * returned pool is and stays online.
 *
 * Return: The worker_pool @work was last associated with.  %NULL if none.
 */
static struct worker_pool *get_work_pool(struct work_struct *work)
{
	unsigned long data = atomic_long_read(&work->data);
	int pool_id;

	assert_rcu_or_pool_mutex();

	if (data & WORK_STRUCT_PWQ)
		return work_struct_pwq(data)->pool;

	pool_id = data >> WORK_OFFQ_POOL_SHIFT;
	if (pool_id == WORK_OFFQ_POOL_NONE)
		return NULL;

	return idr_find(&worker_pool_idr, pool_id);
}

/**
 * get_work_pool_id - return the worker pool ID a given work is associated with
 * @work: the work item of interest
 *
 * Return: The worker_pool ID @work was last associated with.
 * %WORK_OFFQ_POOL_NONE if none.
 */
static int get_work_pool_id(struct work_struct *work)
{
	unsigned long data = atomic_long_read(&work->data);

	if (data & WORK_STRUCT_PWQ)
		return work_struct_pwq(data)->pool->id;

	return data >> WORK_OFFQ_POOL_SHIFT;
}

static void mark_work_canceling(struct work_struct *work)
{
	unsigned long pool_id = get_work_pool_id(work);

	pool_id <<= WORK_OFFQ_POOL_SHIFT;
	set_work_data(work, pool_id | WORK_STRUCT_PENDING | WORK_OFFQ_CANCELING);
}

static bool work_is_canceling(struct work_struct *work)
{
	unsigned long data = atomic_long_read(&work->data);

	return !(data & WORK_STRUCT_PWQ) && (data & WORK_OFFQ_CANCELING);
}

/*
 * Policy functions.  These define the policies on how the global worker
 * pools are managed.  Unless noted otherwise, these functions assume that
 * they're being called with pool->lock held.
 */

/*
 * Need to wake up a worker?  Called from anything but currently
 * running workers.
 *
 * Note that, because unbound workers never contribute to nr_running, this
 * function will always return %true for unbound pools as long as the
 * worklist isn't empty.
 */
static bool need_more_worker(struct worker_pool *pool)
{
	return !list_empty(&pool->worklist) && !pool->nr_running;
}

/* Can I start working?  Called from busy but !running workers. */
static bool may_start_working(struct worker_pool *pool)
{
	return pool->nr_idle;
}

/* Do I need to keep working?  Called from currently running workers. */
static bool keep_working(struct worker_pool *pool)
{
	return !list_empty(&pool->worklist) && (pool->nr_running <= 1);
}

/* Do we need a new worker?  Called from manager. */
static bool need_to_create_worker(struct worker_pool *pool)
{
	return need_more_worker(pool) && !may_start_working(pool);
}

/* Do we have too many workers and should some go away? */
static bool too_many_workers(struct worker_pool *pool)
{
	bool managing = pool->flags & POOL_MANAGER_ACTIVE;
	int nr_idle = pool->nr_idle + managing; /* manager is considered idle */
	int nr_busy = pool->nr_workers - nr_idle;

	return nr_idle > 2 && (nr_idle - 2) * MAX_IDLE_WORKERS_RATIO >= nr_busy;
}

/**
 * worker_set_flags - set worker flags and adjust nr_running accordingly
 * @worker: self
 * @flags: flags to set
 *
 * Set @flags in @worker->flags and adjust nr_running accordingly.
 */
static inline void worker_set_flags(struct worker *worker, unsigned int flags)
{
	struct worker_pool *pool = worker->pool;

	lockdep_assert_held(&pool->lock);

	/* If transitioning into NOT_RUNNING, adjust nr_running. */
	if ((flags & WORKER_NOT_RUNNING) &&
	    !(worker->flags & WORKER_NOT_RUNNING)) {
		pool->nr_running--;
	}

	worker->flags |= flags;
}

/**
 * worker_clr_flags - clear worker flags and adjust nr_running accordingly
 * @worker: self
 * @flags: flags to clear
 *
 * Clear @flags in @worker->flags and adjust nr_running accordingly.
 */
static inline void worker_clr_flags(struct worker *worker, unsigned int flags)
{
	struct worker_pool *pool = worker->pool;
	unsigned int oflags = worker->flags;

	lockdep_assert_held(&pool->lock);

	worker->flags &= ~flags;

	/*
	 * If transitioning out of NOT_RUNNING, increment nr_running.  Note
	 * that the nested NOT_RUNNING is not a noop.  NOT_RUNNING is mask
	 * of multiple flags, not a single flag.
	 */
	if ((flags & WORKER_NOT_RUNNING) && (oflags & WORKER_NOT_RUNNING))
		if (!(worker->flags & WORKER_NOT_RUNNING))
			pool->nr_running++;
}

/* Return the first idle worker.  Called with pool->lock held. */
static struct worker *first_idle_worker(struct worker_pool *pool)
{
	if (unlikely(list_empty(&pool->idle_list)))
		return NULL;

	return list_first_entry(&pool->idle_list, struct worker, entry);
}

/**
 * worker_enter_idle - enter idle state
 * @worker: worker which is entering idle state
 *
 * @worker is entering idle state.  Update stats and idle timer if
 * necessary.
 *
 * LOCKING:
 * raw_spin_lock_irq(pool->lock).
 */
static void worker_enter_idle(struct worker *worker)
{
	struct worker_pool *pool = worker->pool;

	if (WARN_ON_ONCE(worker->flags & WORKER_IDLE) ||
	    WARN_ON_ONCE(!list_empty(&worker->entry) &&
			 (worker->hentry.next || worker->hentry.pprev)))
		return;

	/* can't use worker_set_flags(), also called from create_worker() */
	worker->flags |= WORKER_IDLE;
	pool->nr_idle++;
	worker->last_active = jiffies;

	/* idle_list is LIFO */
	list_add(&worker->entry, &pool->idle_list);

	if (too_many_workers(pool) && !timer_pending(&pool->idle_timer))
		mod_timer(&pool->idle_timer, jiffies + IDLE_WORKER_TIMEOUT);

	/* Sanity check nr_running. */
	WARN_ON_ONCE(pool->nr_workers == pool->nr_idle && pool->nr_running);
}

/**
 * worker_leave_idle - leave idle state
 * @worker: worker which is leaving idle state
 *
 * @worker is leaving idle state.  Update stats.
 *
 * LOCKING:
 * raw_spin_lock_irq(pool->lock).
 */
static void worker_leave_idle(struct worker *worker)
{
	struct worker_pool *pool = worker->pool;

	if (WARN_ON_ONCE(!(worker->flags & WORKER_IDLE)))
		return;
	worker_clr_flags(worker, WORKER_IDLE);
	pool->nr_idle--;
	list_del_init(&worker->entry);
}

/**
 * find_worker_executing_work - find worker which is executing a work
 * @pool: pool of interest
 * @work: work to find worker for
 *
 * Find a worker which is executing @work on @pool by searching
 * @pool->busy_hash which is keyed by the address of @work.  For a worker
 * to match, its current execution should match the address of @work and
 * its work function.  This is to avoid unwanted dependency between
 * unrelated work executions through a work item being recycled while still
 * being executed.
 *
 * This is a bit tricky.  A work item may be freed once its execution
 * starts and nothing prevents the freed area from being recycled for
 * another work item.  If the same work item address ends up being reused
 * before the original execution finishes, workqueue will identify the
 * recycled work item as currently executing and make it wait until the
 * current execution finishes, introducing an unwanted dependency.
 *
 * This function checks the work item address and work function to avoid
 * false positives.  Note that this isn't complete as one may construct a
 * work function which can introduce dependency onto itself through a
 * recycled work item.  Well, if somebody wants to shoot oneself in the
 * foot that badly, there's only so much we can do, and if such deadlock
 * actually occurs, it should be easy to locate the culprit work function.
 *
 * CONTEXT:
 * raw_spin_lock_irq(pool->lock).
 *
 * Return:
 * Pointer to worker which is executing @work if found, %NULL
 * otherwise.
 */
static struct worker *find_worker_executing_work(struct worker_pool *pool,
						 struct work_struct *work)
{
	struct worker *worker;

	hash_for_each_possible(pool->busy_hash, worker, hentry,
			       (unsigned long)work)
		if (worker->current_work == work &&
		    worker->current_func == work->func)
			return worker;

	return NULL;
}

/**
 * move_linked_works - move linked works to a list
 * @work: start of series of works to be scheduled
 * @head: target list to append @work to
 * @nextp: out parameter for nested worklist walking
 *
 * Schedule linked works starting from @work to @head. Work series to be
 * scheduled starts at @work and includes any consecutive work with
 * WORK_STRUCT_LINKED set in its predecessor. See assign_work() for details on
 * @nextp.
 *
 * CONTEXT:
 * raw_spin_lock_irq(pool->lock).
 */
static void move_linked_works(struct work_struct *work, struct list_head *head,
			      struct work_struct **nextp)
{
	struct work_struct *n;

	/*
	 * Linked worklist will always end before the end of the list,
	 * use NULL for list head.
	 */
	list_for_each_entry_safe_from(work, n, NULL, entry) {
		list_move_tail(&work->entry, head);
		if (!(*work_data_bits(work) & WORK_STRUCT_LINKED))
			break;
	}

	/*
	 * If we're already inside safe list traversal and have moved
	 * multiple works to the scheduled queue, the next position
	 * needs to be updated.
	 */
	if (nextp)
		*nextp = n;
}

/**
 * assign_work - assign a work item and its linked work items to a worker
 * @work: work to assign
 * @worker: worker to assign to
 * @nextp: out parameter for nested worklist walking
 *
 * Assign @work and its linked work items to @worker. If @work is already being
 * executed by another worker in the same pool, it'll be punted there.
 *
 * If @nextp is not NULL, it's updated to point to the next work of the last
 * scheduled work. This allows assign_work() to be nested inside
 * list_for_each_entry_safe().
 *
 * Returns %true if @work was successfully assigned to @worker. %false if @work
 * was punted to another worker already executing it.
 */
static bool assign_work(struct work_struct *work, struct worker *worker,
			struct work_struct **nextp)
{
	struct worker_pool *pool = worker->pool;
	struct worker *collision;

	lockdep_assert_held(&pool->lock);

	/*
	 * A single work shouldn't be executed concurrently by multiple workers.
	 * __queue_work() ensures that @work doesn't jump to a different pool
	 * while still running in the previous pool. Here, we should ensure that
	 * @work is not executed concurrently by multiple workers from the same
	 * pool. Check whether anyone is already processing the work. If so,
	 * defer the work to the currently executing one.
	 */
	collision = find_worker_executing_work(pool, work);
	if (unlikely(collision)) {
		move_linked_works(work, &collision->scheduled, nextp);
		return false;
	}

	move_linked_works(work, &worker->scheduled, nextp);
	return true;
}

static struct irq_work *bh_pool_irq_work(struct worker_pool *pool)
{
	int high = pool->attrs->nice == HIGHPRI_NICE_LEVEL ? 1 : 0;

	return &per_cpu(bh_pool_irq_works, pool->cpu)[high];
}

static void kick_bh_pool(struct worker_pool *pool)
{
#ifdef CONFIG_SMP
	/* see drain_dead_softirq_workfn() for BH_DRAINING */
	if (unlikely(pool->cpu != smp_processor_id() &&
		     !(pool->flags & POOL_BH_DRAINING))) {
		irq_work_queue_on(bh_pool_irq_work(pool), pool->cpu);
		return;
	}
#endif
	if (pool->attrs->nice == HIGHPRI_NICE_LEVEL)
		raise_softirq_irqoff(HI_SOFTIRQ);
	else
		raise_softirq_irqoff(TASKLET_SOFTIRQ);
}

/**
 * kick_pool - wake up an idle worker if necessary
 * @pool: pool to kick
 *
 * @pool may have pending work items. Wake up worker if necessary. Returns
 * whether a worker was woken up.
 */
static bool kick_pool(struct worker_pool *pool)
{
	struct worker *worker = first_idle_worker(pool);
	struct task_struct *p;

	lockdep_assert_held(&pool->lock);

	if (!need_more_worker(pool) || !worker)
		return false;

	if (pool->flags & POOL_BH) {
		kick_bh_pool(pool);
		return true;
	}

	p = worker->task;

#ifdef CONFIG_SMP
	/*
	 * Idle @worker is about to execute @work and waking up provides an
	 * opportunity to migrate @worker at a lower cost by setting the task's
	 * wake_cpu field. Let's see if we want to move @worker to improve
	 * execution locality.
	 *
	 * We're waking the worker that went idle the latest and there's some
	 * chance that @worker is marked idle but hasn't gone off CPU yet. If
	 * so, setting the wake_cpu won't do anything. As this is a best-effort
	 * optimization and the race window is narrow, let's leave as-is for
	 * now. If this becomes pronounced, we can skip over workers which are
	 * still on cpu when picking an idle worker.
	 *
	 * If @pool has non-strict affinity, @worker might have ended up outside
	 * its affinity scope. Repatriate.
	 */
	if (!pool->attrs->affn_strict &&
	    !cpumask_test_cpu(p->wake_cpu, pool->attrs->__pod_cpumask)) {
		struct work_struct *work = list_first_entry(&pool->worklist,
						struct work_struct, entry);
		p->wake_cpu = cpumask_any_distribute(pool->attrs->__pod_cpumask);
		get_work_pwq(work)->stats[PWQ_STAT_REPATRIATED]++;
	}
#endif
	wake_up_process(p);
	return true;
}

#ifdef CONFIG_WQ_CPU_INTENSIVE_REPORT

/*
 * Concurrency-managed per-cpu work items that hog CPU for longer than
 * wq_cpu_intensive_thresh_us trigger the automatic CPU_INTENSIVE mechanism,
 * which prevents them from stalling other concurrency-managed work items. If a
 * work function keeps triggering this mechanism, it's likely that the work item
 * should be using an unbound workqueue instead.
 *
 * wq_cpu_intensive_report() tracks work functions which trigger such conditions
 * and report them so that they can be examined and converted to use unbound
 * workqueues as appropriate. To avoid flooding the console, each violating work
 * function is tracked and reported with exponential backoff.
 */
#define WCI_MAX_ENTS 128

struct wci_ent {
	work_func_t		func;
	atomic64_t		cnt;
	struct hlist_node	hash_node;
};

static struct wci_ent wci_ents[WCI_MAX_ENTS];
static int wci_nr_ents;
static DEFINE_RAW_SPINLOCK(wci_lock);
static DEFINE_HASHTABLE(wci_hash, ilog2(WCI_MAX_ENTS));

static struct wci_ent *wci_find_ent(work_func_t func)
{
	struct wci_ent *ent;

	hash_for_each_possible_rcu(wci_hash, ent, hash_node,
				   (unsigned long)func) {
		if (ent->func == func)
			return ent;
	}
	return NULL;
}

static void wq_cpu_intensive_report(work_func_t func)
{
	struct wci_ent *ent;

restart:
	ent = wci_find_ent(func);
	if (ent) {
		u64 cnt;

		/*
		 * Start reporting from the warning_thresh and back off
		 * exponentially.
		 */
		cnt = atomic64_inc_return_relaxed(&ent->cnt);
		if (wq_cpu_intensive_warning_thresh &&
		    cnt >= wq_cpu_intensive_warning_thresh &&
		    is_power_of_2(cnt + 1 - wq_cpu_intensive_warning_thresh))
			printk_deferred(KERN_WARNING "workqueue: %ps hogged CPU for >%luus %llu times, consider switching to WQ_UNBOUND\n",
					ent->func, wq_cpu_intensive_thresh_us,
					atomic64_read(&ent->cnt));
		return;
	}

	/*
	 * @func is a new violation. Allocate a new entry for it. If wcn_ents[]
	 * is exhausted, something went really wrong and we probably made enough
	 * noise already.
	 */
	if (wci_nr_ents >= WCI_MAX_ENTS)
		return;

	raw_spin_lock(&wci_lock);

	if (wci_nr_ents >= WCI_MAX_ENTS) {
		raw_spin_unlock(&wci_lock);
		return;
	}

	if (wci_find_ent(func)) {
		raw_spin_unlock(&wci_lock);
		goto restart;
	}

	ent = &wci_ents[wci_nr_ents++];
	ent->func = func;
	atomic64_set(&ent->cnt, 0);
	hash_add_rcu(wci_hash, &ent->hash_node, (unsigned long)func);

	raw_spin_unlock(&wci_lock);

	goto restart;
}

#else	/* CONFIG_WQ_CPU_INTENSIVE_REPORT */
static void wq_cpu_intensive_report(work_func_t func) {}
#endif	/* CONFIG_WQ_CPU_INTENSIVE_REPORT */

/**
 * wq_worker_running - a worker is running again
 * @task: task waking up
 *
 * This function is called when a worker returns from schedule()
 */
void wq_worker_running(struct task_struct *task)
{
	struct worker *worker = kthread_data(task);

	if (!READ_ONCE(worker->sleeping))
		return;

	/*
	 * If preempted by unbind_workers() between the WORKER_NOT_RUNNING check
	 * and the nr_running increment below, we may ruin the nr_running reset
	 * and leave with an unexpected pool->nr_running == 1 on the newly unbound
	 * pool. Protect against such race.
	 */
	preempt_disable();
	if (!(worker->flags & WORKER_NOT_RUNNING))
		worker->pool->nr_running++;
	preempt_enable();

	/*
	 * CPU intensive auto-detection cares about how long a work item hogged
	 * CPU without sleeping. Reset the starting timestamp on wakeup.
	 */
	worker->current_at = worker->task->se.sum_exec_runtime;

	WRITE_ONCE(worker->sleeping, 0);
}

/**
 * wq_worker_sleeping - a worker is going to sleep
 * @task: task going to sleep
 *
 * This function is called from schedule() when a busy worker is
 * going to sleep.
 */
void wq_worker_sleeping(struct task_struct *task)
{
	struct worker *worker = kthread_data(task);
	struct worker_pool *pool;

	/*
	 * Rescuers, which may not have all the fields set up like normal
	 * workers, also reach here, let's not access anything before
	 * checking NOT_RUNNING.
	 */
	if (worker->flags & WORKER_NOT_RUNNING)
		return;

	pool = worker->pool;

	/* Return if preempted before wq_worker_running() was reached */
	if (READ_ONCE(worker->sleeping))
		return;

	WRITE_ONCE(worker->sleeping, 1);
	raw_spin_lock_irq(&pool->lock);

	/*
	 * Recheck in case unbind_workers() preempted us. We don't
	 * want to decrement nr_running after the worker is unbound
	 * and nr_running has been reset.
	 */
	if (worker->flags & WORKER_NOT_RUNNING) {
		raw_spin_unlock_irq(&pool->lock);
		return;
	}

	pool->nr_running--;
	if (kick_pool(pool))
		worker->current_pwq->stats[PWQ_STAT_CM_WAKEUP]++;

	raw_spin_unlock_irq(&pool->lock);
}

/**
 * wq_worker_tick - a scheduler tick occurred while a kworker is running
 * @task: task currently running
 *
 * Called from scheduler_tick(). We're in the IRQ context and the current
 * worker's fields which follow the 'K' locking rule can be accessed safely.
 */
void wq_worker_tick(struct task_struct *task)
{
	struct worker *worker = kthread_data(task);
	struct pool_workqueue *pwq = worker->current_pwq;
	struct worker_pool *pool = worker->pool;

	if (!pwq)
		return;

	pwq->stats[PWQ_STAT_CPU_TIME] += TICK_USEC;

	if (!wq_cpu_intensive_thresh_us)
		return;

	/*
	 * If the current worker is concurrency managed and hogged the CPU for
	 * longer than wq_cpu_intensive_thresh_us, it's automatically marked
	 * CPU_INTENSIVE to avoid stalling other concurrency-managed work items.
	 *
	 * Set @worker->sleeping means that @worker is in the process of
	 * switching out voluntarily and won't be contributing to
	 * @pool->nr_running until it wakes up. As wq_worker_sleeping() also
	 * decrements ->nr_running, setting CPU_INTENSIVE here can lead to
	 * double decrements. The task is releasing the CPU anyway. Let's skip.
	 * We probably want to make this prettier in the future.
	 */
	if ((worker->flags & WORKER_NOT_RUNNING) || READ_ONCE(worker->sleeping) ||
	    worker->task->se.sum_exec_runtime - worker->current_at <
	    wq_cpu_intensive_thresh_us * NSEC_PER_USEC)
		return;

	raw_spin_lock(&pool->lock);

	worker_set_flags(worker, WORKER_CPU_INTENSIVE);
	wq_cpu_intensive_report(worker->current_func);
	pwq->stats[PWQ_STAT_CPU_INTENSIVE]++;

	if (kick_pool(pool))
		pwq->stats[PWQ_STAT_CM_WAKEUP]++;

	raw_spin_unlock(&pool->lock);
}

/**
 * wq_worker_last_func - retrieve worker's last work function
 * @task: Task to retrieve last work function of.
 *
 * Determine the last function a worker executed. This is called from
 * the scheduler to get a worker's last known identity.
 *
 * CONTEXT:
 * raw_spin_lock_irq(rq->lock)
 *
 * This function is called during schedule() when a kworker is going
 * to sleep. It's used by psi to identify aggregation workers during
 * dequeuing, to allow periodic aggregation to shut-off when that
 * worker is the last task in the system or cgroup to go to sleep.
 *
 * As this function doesn't involve any workqueue-related locking, it
 * only returns stable values when called from inside the scheduler's
 * queuing and dequeuing paths, when @task, which must be a kworker,
 * is guaranteed to not be processing any works.
 *
 * Return:
 * The last work function %current executed as a worker, NULL if it
 * hasn't executed any work yet.
 */
work_func_t wq_worker_last_func(struct task_struct *task)
{
	struct worker *worker = kthread_data(task);

	return worker->last_func;
}

/**
 * wq_node_nr_active - Determine wq_node_nr_active to use
 * @wq: workqueue of interest
 * @node: NUMA node, can be %NUMA_NO_NODE
 *
 * Determine wq_node_nr_active to use for @wq on @node. Returns:
 *
 * - %NULL for per-cpu workqueues as they don't need to use shared nr_active.
 *
 * - node_nr_active[nr_node_ids] if @node is %NUMA_NO_NODE.
 *
 * - Otherwise, node_nr_active[@node].
 */
static struct wq_node_nr_active *wq_node_nr_active(struct workqueue_struct *wq,
						   int node)
{
	if (!(wq->flags & WQ_UNBOUND))
		return NULL;

	if (node == NUMA_NO_NODE)
		node = nr_node_ids;

	return wq->node_nr_active[node];
}

/**
 * wq_update_node_max_active - Update per-node max_actives to use
 * @wq: workqueue to update
 * @off_cpu: CPU that's going down, -1 if a CPU is not going down
 *
 * Update @wq->node_nr_active[]->max. @wq must be unbound. max_active is
 * distributed among nodes according to the proportions of numbers of online
 * cpus. The result is always between @wq->min_active and max_active.
 */
static void wq_update_node_max_active(struct workqueue_struct *wq, int off_cpu)
{
	struct cpumask *effective = unbound_effective_cpumask(wq);
	int min_active = READ_ONCE(wq->min_active);
	int max_active = READ_ONCE(wq->max_active);
	int total_cpus, node;

	lockdep_assert_held(&wq->mutex);

	if (!wq_topo_initialized)
		return;

	if (off_cpu >= 0 && !cpumask_test_cpu(off_cpu, effective))
		off_cpu = -1;

	total_cpus = cpumask_weight_and(effective, cpu_online_mask);
	if (off_cpu >= 0)
		total_cpus--;

	for_each_node(node) {
		int node_cpus;

		node_cpus = cpumask_weight_and(effective, cpumask_of_node(node));
		if (off_cpu >= 0 && cpu_to_node(off_cpu) == node)
			node_cpus--;

		wq_node_nr_active(wq, node)->max =
			clamp(DIV_ROUND_UP(max_active * node_cpus, total_cpus),
			      min_active, max_active);
	}

	wq_node_nr_active(wq, NUMA_NO_NODE)->max = min_active;
}

/**
 * get_pwq - get an extra reference on the specified pool_workqueue
 * @pwq: pool_workqueue to get
 *
 * Obtain an extra reference on @pwq.  The caller should guarantee that
 * @pwq has positive refcnt and be holding the matching pool->lock.
 */
static void get_pwq(struct pool_workqueue *pwq)
{
	lockdep_assert_held(&pwq->pool->lock);
	WARN_ON_ONCE(pwq->refcnt <= 0);
	pwq->refcnt++;
}

/**
 * put_pwq - put a pool_workqueue reference
 * @pwq: pool_workqueue to put
 *
 * Drop a reference of @pwq.  If its refcnt reaches zero, schedule its
 * destruction.  The caller should be holding the matching pool->lock.
 */
static void put_pwq(struct pool_workqueue *pwq)
{
	lockdep_assert_held(&pwq->pool->lock);
	if (likely(--pwq->refcnt))
		return;
	/*
	 * @pwq can't be released under pool->lock, bounce to a dedicated
	 * kthread_worker to avoid A-A deadlocks.
	 */
	kthread_queue_work(pwq_release_worker, &pwq->release_work);
}

/**
 * put_pwq_unlocked - put_pwq() with surrounding pool lock/unlock
 * @pwq: pool_workqueue to put (can be %NULL)
 *
 * put_pwq() with locking.  This function also allows %NULL @pwq.
 */
static void put_pwq_unlocked(struct pool_workqueue *pwq)
{
	if (pwq) {
		/*
		 * As both pwqs and pools are RCU protected, the
		 * following lock operations are safe.
		 */
		raw_spin_lock_irq(&pwq->pool->lock);
		put_pwq(pwq);
		raw_spin_unlock_irq(&pwq->pool->lock);
	}
}

static bool pwq_is_empty(struct pool_workqueue *pwq)
{
	return !pwq->nr_active && list_empty(&pwq->inactive_works);
}

static void __pwq_activate_work(struct pool_workqueue *pwq,
				struct work_struct *work)
{
	unsigned long *wdb = work_data_bits(work);

	WARN_ON_ONCE(!(*wdb & WORK_STRUCT_INACTIVE));
	trace_workqueue_activate_work(work);
	if (list_empty(&pwq->pool->worklist))
		pwq->pool->watchdog_ts = jiffies;
	move_linked_works(work, &pwq->pool->worklist, NULL);
	__clear_bit(WORK_STRUCT_INACTIVE_BIT, wdb);
}

/**
 * pwq_activate_work - Activate a work item if inactive
 * @pwq: pool_workqueue @work belongs to
 * @work: work item to activate
 *
 * Returns %true if activated. %false if already active.
 */
static bool pwq_activate_work(struct pool_workqueue *pwq,
			      struct work_struct *work)
{
	struct worker_pool *pool = pwq->pool;
	struct wq_node_nr_active *nna;

	lockdep_assert_held(&pool->lock);

	if (!(*work_data_bits(work) & WORK_STRUCT_INACTIVE))
		return false;

	nna = wq_node_nr_active(pwq->wq, pool->node);
	if (nna)
		atomic_inc(&nna->nr);

	pwq->nr_active++;
	__pwq_activate_work(pwq, work);
	return true;
}

static bool tryinc_node_nr_active(struct wq_node_nr_active *nna)
{
	int max = READ_ONCE(nna->max);

	while (true) {
		int old, tmp;

		old = atomic_read(&nna->nr);
		if (old >= max)
			return false;
		tmp = atomic_cmpxchg_relaxed(&nna->nr, old, old + 1);
		if (tmp == old)
			return true;
	}
}

/**
 * pwq_tryinc_nr_active - Try to increment nr_active for a pwq
 * @pwq: pool_workqueue of interest
 * @fill: max_active may have increased, try to increase concurrency level
 *
 * Try to increment nr_active for @pwq. Returns %true if an nr_active count is
 * successfully obtained. %false otherwise.
 */
static bool pwq_tryinc_nr_active(struct pool_workqueue *pwq, bool fill)
{
	struct workqueue_struct *wq = pwq->wq;
	struct worker_pool *pool = pwq->pool;
	struct wq_node_nr_active *nna = wq_node_nr_active(wq, pool->node);
	bool obtained = false;

	lockdep_assert_held(&pool->lock);

	if (!nna) {
		/* BH or per-cpu workqueue, pwq->nr_active is sufficient */
		obtained = pwq->nr_active < READ_ONCE(wq->max_active);
		goto out;
	}

	if (unlikely(pwq->plugged))
		return false;

	/*
	 * Unbound workqueue uses per-node shared nr_active $nna. If @pwq is
	 * already waiting on $nna, pwq_dec_nr_active() will maintain the
	 * concurrency level. Don't jump the line.
	 *
	 * We need to ignore the pending test after max_active has increased as
	 * pwq_dec_nr_active() can only maintain the concurrency level but not
	 * increase it. This is indicated by @fill.
	 */
	if (!list_empty(&pwq->pending_node) && likely(!fill))
		goto out;

	obtained = tryinc_node_nr_active(nna);
	if (obtained)
		goto out;

	/*
	 * Lockless acquisition failed. Lock, add ourself to $nna->pending_pwqs
	 * and try again. The smp_mb() is paired with the implied memory barrier
	 * of atomic_dec_return() in pwq_dec_nr_active() to ensure that either
	 * we see the decremented $nna->nr or they see non-empty
	 * $nna->pending_pwqs.
	 */
	raw_spin_lock(&nna->lock);

	if (list_empty(&pwq->pending_node))
		list_add_tail(&pwq->pending_node, &nna->pending_pwqs);
	else if (likely(!fill))
		goto out_unlock;

	smp_mb();

	obtained = tryinc_node_nr_active(nna);

	/*
	 * If @fill, @pwq might have already been pending. Being spuriously
	 * pending in cold paths doesn't affect anything. Let's leave it be.
	 */
	if (obtained && likely(!fill))
		list_del_init(&pwq->pending_node);

out_unlock:
	raw_spin_unlock(&nna->lock);
out:
	if (obtained)
		pwq->nr_active++;
	return obtained;
}

/**
 * pwq_activate_first_inactive - Activate the first inactive work item on a pwq
 * @pwq: pool_workqueue of interest
 * @fill: max_active may have increased, try to increase concurrency level
 *
 * Activate the first inactive work item of @pwq if available and allowed by
 * max_active limit.
 *
 * Returns %true if an inactive work item has been activated. %false if no
 * inactive work item is found or max_active limit is reached.
 */
static bool pwq_activate_first_inactive(struct pool_workqueue *pwq, bool fill)
{
	struct work_struct *work =
		list_first_entry_or_null(&pwq->inactive_works,
					 struct work_struct, entry);

	if (work && pwq_tryinc_nr_active(pwq, fill)) {
		__pwq_activate_work(pwq, work);
		return true;
	} else {
		return false;
	}
}

/**
 * unplug_oldest_pwq - unplug the oldest pool_workqueue
 * @wq: workqueue_struct where its oldest pwq is to be unplugged
 *
 * This function should only be called for ordered workqueues where only the
 * oldest pwq is unplugged, the others are plugged to suspend execution to
 * ensure proper work item ordering::
 *
 *    dfl_pwq --------------+     [P] - plugged
 *                          |
 *                          v
 *    pwqs -> A -> B [P] -> C [P] (newest)
 *            |    |        |
 *            1    3        5
 *            |    |        |
 *            2    4        6
 *
 * When the oldest pwq is drained and removed, this function should be called
 * to unplug the next oldest one to start its work item execution. Note that
 * pwq's are linked into wq->pwqs with the oldest first, so the first one in
 * the list is the oldest.
 */
static void unplug_oldest_pwq(struct workqueue_struct *wq)
{
	struct pool_workqueue *pwq;

	lockdep_assert_held(&wq->mutex);

	/* Caller should make sure that pwqs isn't empty before calling */
	pwq = list_first_entry_or_null(&wq->pwqs, struct pool_workqueue,
				       pwqs_node);
	raw_spin_lock_irq(&pwq->pool->lock);
	if (pwq->plugged) {
		pwq->plugged = false;
		if (pwq_activate_first_inactive(pwq, true))
			kick_pool(pwq->pool);
	}
	raw_spin_unlock_irq(&pwq->pool->lock);
}

/**
 * node_activate_pending_pwq - Activate a pending pwq on a wq_node_nr_active
 * @nna: wq_node_nr_active to activate a pending pwq for
 * @caller_pool: worker_pool the caller is locking
 *
 * Activate a pwq in @nna->pending_pwqs. Called with @caller_pool locked.
 * @caller_pool may be unlocked and relocked to lock other worker_pools.
 */
static void node_activate_pending_pwq(struct wq_node_nr_active *nna,
				      struct worker_pool *caller_pool)
{
	struct worker_pool *locked_pool = caller_pool;
	struct pool_workqueue *pwq;
	struct work_struct *work;

	lockdep_assert_held(&caller_pool->lock);

	raw_spin_lock(&nna->lock);
retry:
	pwq = list_first_entry_or_null(&nna->pending_pwqs,
				       struct pool_workqueue, pending_node);
	if (!pwq)
		goto out_unlock;

	/*
	 * If @pwq is for a different pool than @locked_pool, we need to lock
	 * @pwq->pool->lock. Let's trylock first. If unsuccessful, do the unlock
	 * / lock dance. For that, we also need to release @nna->lock as it's
	 * nested inside pool locks.
	 */
	if (pwq->pool != locked_pool) {
		raw_spin_unlock(&locked_pool->lock);
		locked_pool = pwq->pool;
		if (!raw_spin_trylock(&locked_pool->lock)) {
			raw_spin_unlock(&nna->lock);
			raw_spin_lock(&locked_pool->lock);
			raw_spin_lock(&nna->lock);
			goto retry;
		}
	}

	/*
	 * $pwq may not have any inactive work items due to e.g. cancellations.
	 * Drop it from pending_pwqs and see if there's another one.
	 */
	work = list_first_entry_or_null(&pwq->inactive_works,
					struct work_struct, entry);
	if (!work) {
		list_del_init(&pwq->pending_node);
		goto retry;
	}

	/*
	 * Acquire an nr_active count and activate the inactive work item. If
	 * $pwq still has inactive work items, rotate it to the end of the
	 * pending_pwqs so that we round-robin through them. This means that
	 * inactive work items are not activated in queueing order which is fine
	 * given that there has never been any ordering across different pwqs.
	 */
	if (likely(tryinc_node_nr_active(nna))) {
		pwq->nr_active++;
		__pwq_activate_work(pwq, work);

		if (list_empty(&pwq->inactive_works))
			list_del_init(&pwq->pending_node);
		else
			list_move_tail(&pwq->pending_node, &nna->pending_pwqs);

		/* if activating a foreign pool, make sure it's running */
		if (pwq->pool != caller_pool)
			kick_pool(pwq->pool);
	}

out_unlock:
	raw_spin_unlock(&nna->lock);
	if (locked_pool != caller_pool) {
		raw_spin_unlock(&locked_pool->lock);
		raw_spin_lock(&caller_pool->lock);
	}
}

/**
 * pwq_dec_nr_active - Retire an active count
 * @pwq: pool_workqueue of interest
 *
 * Decrement @pwq's nr_active and try to activate the first inactive work item.
 * For unbound workqueues, this function may temporarily drop @pwq->pool->lock.
 */
static void pwq_dec_nr_active(struct pool_workqueue *pwq)
{
	struct worker_pool *pool = pwq->pool;
	struct wq_node_nr_active *nna = wq_node_nr_active(pwq->wq, pool->node);

	lockdep_assert_held(&pool->lock);

	/*
	 * @pwq->nr_active should be decremented for both percpu and unbound
	 * workqueues.
	 */
	pwq->nr_active--;

	/*
	 * For a percpu workqueue, it's simple. Just need to kick the first
	 * inactive work item on @pwq itself.
	 */
	if (!nna) {
		pwq_activate_first_inactive(pwq, false);
		return;
	}

	/*
	 * If @pwq is for an unbound workqueue, it's more complicated because
	 * multiple pwqs and pools may be sharing the nr_active count. When a
	 * pwq needs to wait for an nr_active count, it puts itself on
	 * $nna->pending_pwqs. The following atomic_dec_return()'s implied
	 * memory barrier is paired with smp_mb() in pwq_tryinc_nr_active() to
	 * guarantee that either we see non-empty pending_pwqs or they see
	 * decremented $nna->nr.
	 *
	 * $nna->max may change as CPUs come online/offline and @pwq->wq's
	 * max_active gets updated. However, it is guaranteed to be equal to or
	 * larger than @pwq->wq->min_active which is above zero unless freezing.
	 * This maintains the forward progress guarantee.
	 */
	if (atomic_dec_return(&nna->nr) >= READ_ONCE(nna->max))
		return;

	if (!list_empty(&nna->pending_pwqs))
		node_activate_pending_pwq(nna, pool);
}

/**
 * pwq_dec_nr_in_flight - decrement pwq's nr_in_flight
 * @pwq: pwq of interest
 * @work_data: work_data of work which left the queue
 *
 * A work either has completed or is removed from pending queue,
 * decrement nr_in_flight of its pwq and handle workqueue flushing.
 *
 * NOTE:
 * For unbound workqueues, this function may temporarily drop @pwq->pool->lock
 * and thus should be called after all other state updates for the in-flight
 * work item is complete.
 *
 * CONTEXT:
 * raw_spin_lock_irq(pool->lock).
 */
static void pwq_dec_nr_in_flight(struct pool_workqueue *pwq, unsigned long work_data)
{
	int color = get_work_color(work_data);

	if (!(work_data & WORK_STRUCT_INACTIVE))
		pwq_dec_nr_active(pwq);

	pwq->nr_in_flight[color]--;

	/* is flush in progress and are we at the flushing tip? */
	if (likely(pwq->flush_color != color))
		goto out_put;

	/* are there still in-flight works? */
	if (pwq->nr_in_flight[color])
		goto out_put;

	/* this pwq is done, clear flush_color */
	pwq->flush_color = -1;

	/*
	 * If this was the last pwq, wake up the first flusher.  It
	 * will handle the rest.
	 */
	if (atomic_dec_and_test(&pwq->wq->nr_pwqs_to_flush))
		complete(&pwq->wq->first_flusher->done);
out_put:
	put_pwq(pwq);
}

/**
 * try_to_grab_pending - steal work item from worklist and disable irq
 * @work: work item to steal
 * @cflags: %WORK_CANCEL_ flags
 * @irq_flags: place to store irq state
 *
 * Try to grab PENDING bit of @work.  This function can handle @work in any
 * stable state - idle, on timer or on worklist.
 *
 * Return:
 *
 *  ========	================================================================
 *  1		if @work was pending and we successfully stole PENDING
 *  0		if @work was idle and we claimed PENDING
 *  -EAGAIN	if PENDING couldn't be grabbed at the moment, safe to busy-retry
 *  -ENOENT	if someone else is canceling @work, this state may persist
 *		for arbitrarily long
 *  ========	================================================================
 *
 * Note:
 * On >= 0 return, the caller owns @work's PENDING bit.  To avoid getting
 * interrupted while holding PENDING and @work off queue, irq must be
 * disabled on entry.  This, combined with delayed_work->timer being
 * irqsafe, ensures that we return -EAGAIN for finite short period of time.
 *
 * On successful return, >= 0, irq is disabled and the caller is
 * responsible for releasing it using local_irq_restore(*@irq_flags).
 *
 * This function is safe to call from any context including IRQ handler.
 */
static int try_to_grab_pending(struct work_struct *work, u32 cflags,
			       unsigned long *irq_flags)
{
	struct worker_pool *pool;
	struct pool_workqueue *pwq;

	local_irq_save(*irq_flags);

	/* try to steal the timer if it exists */
	if (cflags & WORK_CANCEL_DELAYED) {
		struct delayed_work *dwork = to_delayed_work(work);

		/*
		 * dwork->timer is irqsafe.  If del_timer() fails, it's
		 * guaranteed that the timer is not queued anywhere and not
		 * running on the local CPU.
		 */
		if (likely(del_timer(&dwork->timer)))
			return 1;
	}

	/* try to claim PENDING the normal way */
	if (!test_and_set_bit(WORK_STRUCT_PENDING_BIT, work_data_bits(work)))
		return 0;

	rcu_read_lock();
	/*
	 * The queueing is in progress, or it is already queued. Try to
	 * steal it from ->worklist without clearing WORK_STRUCT_PENDING.
	 */
	pool = get_work_pool(work);
	if (!pool)
		goto fail;

	raw_spin_lock(&pool->lock);
	/*
	 * work->data is guaranteed to point to pwq only while the work
	 * item is queued on pwq->wq, and both updating work->data to point
	 * to pwq on queueing and to pool on dequeueing are done under
	 * pwq->pool->lock.  This in turn guarantees that, if work->data
	 * points to pwq which is associated with a locked pool, the work
	 * item is currently queued on that pool.
	 */
	pwq = get_work_pwq(work);
	if (pwq && pwq->pool == pool) {
		unsigned long work_data;

		debug_work_deactivate(work);

		/*
		 * A cancelable inactive work item must be in the
		 * pwq->inactive_works since a queued barrier can't be
		 * canceled (see the comments in insert_wq_barrier()).
		 *
		 * An inactive work item cannot be grabbed directly because
		 * it might have linked barrier work items which, if left
		 * on the inactive_works list, will confuse pwq->nr_active
		 * management later on and cause stall.  Make sure the work
		 * item is activated before grabbing.
		 */
		pwq_activate_work(pwq, work);

		list_del_init(&work->entry);

		/*
		 * work->data points to pwq iff queued. Let's point to pool. As
		 * this destroys work->data needed by the next step, stash it.
		 */
		work_data = *work_data_bits(work);
		set_work_pool_and_keep_pending(work, pool->id, 0);

		/* must be the last step, see the function comment */
		pwq_dec_nr_in_flight(pwq, work_data);

		raw_spin_unlock(&pool->lock);
		rcu_read_unlock();
		return 1;
	}
	raw_spin_unlock(&pool->lock);
fail:
	rcu_read_unlock();
	local_irq_restore(*irq_flags);
	if (work_is_canceling(work))
		return -ENOENT;
	cpu_relax();
	return -EAGAIN;
}

struct cwt_wait {
	wait_queue_entry_t	wait;
	struct work_struct	*work;
};

static int cwt_wakefn(wait_queue_entry_t *wait, unsigned mode, int sync, void *key)
{
	struct cwt_wait *cwait = container_of(wait, struct cwt_wait, wait);

	if (cwait->work != key)
		return 0;
	return autoremove_wake_function(wait, mode, sync, key);
}

/**
 * work_grab_pending - steal work item from worklist and disable irq
 * @work: work item to steal
 * @cflags: %WORK_CANCEL_ flags
 * @irq_flags: place to store IRQ state
 *
 * Grab PENDING bit of @work. @work can be in any stable state - idle, on timer
 * or on worklist.
 *
 * Must be called in process context. IRQ is disabled on return with IRQ state
 * stored in *@irq_flags. The caller is responsible for re-enabling it using
 * local_irq_restore().
 *
 * Returns %true if @work was pending. %false if idle.
 */
static bool work_grab_pending(struct work_struct *work, u32 cflags,
			      unsigned long *irq_flags)
{
	struct cwt_wait cwait;
	int ret;

	might_sleep();
repeat:
	ret = try_to_grab_pending(work, cflags, irq_flags);
	if (likely(ret >= 0))
		return ret;
	if (ret != -ENOENT)
		goto repeat;

	/*
	 * Someone is already canceling. Wait for it to finish. flush_work()
	 * doesn't work for PREEMPT_NONE because we may get woken up between
	 * @work's completion and the other canceling task resuming and clearing
	 * CANCELING - flush_work() will return false immediately as @work is no
	 * longer busy, try_to_grab_pending() will return -ENOENT as @work is
	 * still being canceled and the other canceling task won't be able to
	 * clear CANCELING as we're hogging the CPU.
	 *
	 * Let's wait for completion using a waitqueue. As this may lead to the
	 * thundering herd problem, use a custom wake function which matches
	 * @work along with exclusive wait and wakeup.
	 */
	init_wait(&cwait.wait);
	cwait.wait.func = cwt_wakefn;
	cwait.work = work;

	prepare_to_wait_exclusive(&wq_cancel_waitq, &cwait.wait,
				  TASK_UNINTERRUPTIBLE);
	if (work_is_canceling(work))
		schedule();
	finish_wait(&wq_cancel_waitq, &cwait.wait);

	goto repeat;
}

/**
 * insert_work - insert a work into a pool
 * @pwq: pwq @work belongs to
 * @work: work to insert
 * @head: insertion point
 * @extra_flags: extra WORK_STRUCT_* flags to set
 *
 * Insert @work which belongs to @pwq after @head.  @extra_flags is or'd to
 * work_struct flags.
 *
 * CONTEXT:
 * raw_spin_lock_irq(pool->lock).
 */
static void insert_work(struct pool_workqueue *pwq, struct work_struct *work,
			struct list_head *head, unsigned int extra_flags)
{
	debug_work_activate(work);

	/* record the work call stack in order to print it in KASAN reports */
	kasan_record_aux_stack_noalloc(work);

	/* we own @work, set data and link */
	set_work_pwq(work, pwq, extra_flags);
	list_add_tail(&work->entry, head);
	get_pwq(pwq);
}

/*
 * Test whether @work is being queued from another work executing on the
 * same workqueue.
 */
static bool is_chained_work(struct workqueue_struct *wq)
{
	struct worker *worker;

	worker = current_wq_worker();
	/*
	 * Return %true iff I'm a worker executing a work item on @wq.  If
	 * I'm @worker, it's safe to dereference it without locking.
	 */
	return worker && worker->current_pwq->wq == wq;
}

/*
 * When queueing an unbound work item to a wq, prefer local CPU if allowed
 * by wq_unbound_cpumask.  Otherwise, round robin among the allowed ones to
 * avoid perturbing sensitive tasks.
 */
static int wq_select_unbound_cpu(int cpu)
{
	int new_cpu;

	if (likely(!wq_debug_force_rr_cpu)) {
		if (cpumask_test_cpu(cpu, wq_unbound_cpumask))
			return cpu;
	} else {
		pr_warn_once("workqueue: round-robin CPU selection forced, expect performance impact\n");
	}

	new_cpu = __this_cpu_read(wq_rr_cpu_last);
	new_cpu = cpumask_next_and(new_cpu, wq_unbound_cpumask, cpu_online_mask);
	if (unlikely(new_cpu >= nr_cpu_ids)) {
		new_cpu = cpumask_first_and(wq_unbound_cpumask, cpu_online_mask);
		if (unlikely(new_cpu >= nr_cpu_ids))
			return cpu;
	}
	__this_cpu_write(wq_rr_cpu_last, new_cpu);

	return new_cpu;
}

static void __queue_work(int cpu, struct workqueue_struct *wq,
			 struct work_struct *work)
{
	struct pool_workqueue *pwq;
	struct worker_pool *last_pool, *pool;
	unsigned int work_flags;
	unsigned int req_cpu = cpu;

	/*
	 * While a work item is PENDING && off queue, a task trying to
	 * steal the PENDING will busy-loop waiting for it to either get
	 * queued or lose PENDING.  Grabbing PENDING and queueing should
	 * happen with IRQ disabled.
	 */
	lockdep_assert_irqs_disabled();

	/*
	 * For a draining wq, only works from the same workqueue are
	 * allowed. The __WQ_DESTROYING helps to spot the issue that
	 * queues a new work item to a wq after destroy_workqueue(wq).
	 */
	if (unlikely(wq->flags & (__WQ_DESTROYING | __WQ_DRAINING) &&
		     WARN_ON_ONCE(!is_chained_work(wq))))
		return;
	rcu_read_lock();
retry:
	/* pwq which will be used unless @work is executing elsewhere */
	if (req_cpu == WORK_CPU_UNBOUND) {
		if (wq->flags & WQ_UNBOUND)
			cpu = wq_select_unbound_cpu(raw_smp_processor_id());
		else
			cpu = raw_smp_processor_id();
	}

	pwq = rcu_dereference(*per_cpu_ptr(wq->cpu_pwq, cpu));
	pool = pwq->pool;

	/*
	 * If @work was previously on a different pool, it might still be
	 * running there, in which case the work needs to be queued on that
	 * pool to guarantee non-reentrancy.
	 */
	last_pool = get_work_pool(work);
	if (last_pool && last_pool != pool) {
		struct worker *worker;

		raw_spin_lock(&last_pool->lock);

		worker = find_worker_executing_work(last_pool, work);

		if (worker && worker->current_pwq->wq == wq) {
			pwq = worker->current_pwq;
			pool = pwq->pool;
			WARN_ON_ONCE(pool != last_pool);
		} else {
			/* meh... not running there, queue here */
			raw_spin_unlock(&last_pool->lock);
			raw_spin_lock(&pool->lock);
		}
	} else {
		raw_spin_lock(&pool->lock);
	}

	/*
	 * pwq is determined and locked. For unbound pools, we could have raced
	 * with pwq release and it could already be dead. If its refcnt is zero,
	 * repeat pwq selection. Note that unbound pwqs never die without
	 * another pwq replacing it in cpu_pwq or while work items are executing
	 * on it, so the retrying is guaranteed to make forward-progress.
	 */
	if (unlikely(!pwq->refcnt)) {
		if (wq->flags & WQ_UNBOUND) {
			raw_spin_unlock(&pool->lock);
			cpu_relax();
			goto retry;
		}
		/* oops */
		WARN_ONCE(true, "workqueue: per-cpu pwq for %s on cpu%d has 0 refcnt",
			  wq->name, cpu);
	}

	/* pwq determined, queue */
	trace_workqueue_queue_work(req_cpu, pwq, work);

	if (WARN_ON(!list_empty(&work->entry)))
		goto out;

	pwq->nr_in_flight[pwq->work_color]++;
	work_flags = work_color_to_flags(pwq->work_color);

	/*
	 * Limit the number of concurrently active work items to max_active.
	 * @work must also queue behind existing inactive work items to maintain
	 * ordering when max_active changes. See wq_adjust_max_active().
	 */
	if (list_empty(&pwq->inactive_works) && pwq_tryinc_nr_active(pwq, false)) {
		if (list_empty(&pool->worklist))
			pool->watchdog_ts = jiffies;

		trace_workqueue_activate_work(work);
		insert_work(pwq, work, &pool->worklist, work_flags);
		kick_pool(pool);
	} else {
		work_flags |= WORK_STRUCT_INACTIVE;
		insert_work(pwq, work, &pwq->inactive_works, work_flags);
	}

out:
	raw_spin_unlock(&pool->lock);
	rcu_read_unlock();
}

/**
 * queue_work_on - queue work on specific cpu
 * @cpu: CPU number to execute work on
 * @wq: workqueue to use
 * @work: work to queue
 *
 * We queue the work to a specific CPU, the caller must ensure it
 * can't go away.  Callers that fail to ensure that the specified
 * CPU cannot go away will execute on a randomly chosen CPU.
 * But note well that callers specifying a CPU that never has been
 * online will get a splat.
 *
 * Return: %false if @work was already on a queue, %true otherwise.
 */
bool queue_work_on(int cpu, struct workqueue_struct *wq,
		   struct work_struct *work)
{
	bool ret = false;
	unsigned long irq_flags;

	local_irq_save(irq_flags);

	if (!test_and_set_bit(WORK_STRUCT_PENDING_BIT, work_data_bits(work))) {
		__queue_work(cpu, wq, work);
		ret = true;
	}

	local_irq_restore(irq_flags);
	return ret;
}
EXPORT_SYMBOL(queue_work_on);

/**
 * select_numa_node_cpu - Select a CPU based on NUMA node
 * @node: NUMA node ID that we want to select a CPU from
 *
 * This function will attempt to find a "random" cpu available on a given
 * node. If there are no CPUs available on the given node it will return
 * WORK_CPU_UNBOUND indicating that we should just schedule to any
 * available CPU if we need to schedule this work.
 */
static int select_numa_node_cpu(int node)
{
	int cpu;

	/* Delay binding to CPU if node is not valid or online */
	if (node < 0 || node >= MAX_NUMNODES || !node_online(node))
		return WORK_CPU_UNBOUND;

	/* Use local node/cpu if we are already there */
	cpu = raw_smp_processor_id();
	if (node == cpu_to_node(cpu))
		return cpu;

	/* Use "random" otherwise know as "first" online CPU of node */
	cpu = cpumask_any_and(cpumask_of_node(node), cpu_online_mask);

	/* If CPU is valid return that, otherwise just defer */
	return cpu < nr_cpu_ids ? cpu : WORK_CPU_UNBOUND;
}

/**
 * queue_work_node - queue work on a "random" cpu for a given NUMA node
 * @node: NUMA node that we are targeting the work for
 * @wq: workqueue to use
 * @work: work to queue
 *
 * We queue the work to a "random" CPU within a given NUMA node. The basic
 * idea here is to provide a way to somehow associate work with a given
 * NUMA node.
 *
 * This function will only make a best effort attempt at getting this onto
 * the right NUMA node. If no node is requested or the requested node is
 * offline then we just fall back to standard queue_work behavior.
 *
 * Currently the "random" CPU ends up being the first available CPU in the
 * intersection of cpu_online_mask and the cpumask of the node, unless we
 * are running on the node. In that case we just use the current CPU.
 *
 * Return: %false if @work was already on a queue, %true otherwise.
 */
bool queue_work_node(int node, struct workqueue_struct *wq,
		     struct work_struct *work)
{
	unsigned long irq_flags;
	bool ret = false;

	/*
	 * This current implementation is specific to unbound workqueues.
	 * Specifically we only return the first available CPU for a given
	 * node instead of cycling through individual CPUs within the node.
	 *
	 * If this is used with a per-cpu workqueue then the logic in
	 * workqueue_select_cpu_near would need to be updated to allow for
	 * some round robin type logic.
	 */
	WARN_ON_ONCE(!(wq->flags & WQ_UNBOUND));

	local_irq_save(irq_flags);

	if (!test_and_set_bit(WORK_STRUCT_PENDING_BIT, work_data_bits(work))) {
		int cpu = select_numa_node_cpu(node);

		__queue_work(cpu, wq, work);
		ret = true;
	}

	local_irq_restore(irq_flags);
	return ret;
}
EXPORT_SYMBOL_GPL(queue_work_node);

void delayed_work_timer_fn(struct timer_list *t)
{
	struct delayed_work *dwork = from_timer(dwork, t, timer);

	/* should have been called from irqsafe timer with irq already off */
	__queue_work(dwork->cpu, dwork->wq, &dwork->work);
}
EXPORT_SYMBOL(delayed_work_timer_fn);

static void __queue_delayed_work(int cpu, struct workqueue_struct *wq,
				struct delayed_work *dwork, unsigned long delay)
{
	struct timer_list *timer = &dwork->timer;
	struct work_struct *work = &dwork->work;

	WARN_ON_ONCE(!wq);
	WARN_ON_ONCE(timer->function != delayed_work_timer_fn);
	WARN_ON_ONCE(timer_pending(timer));
	WARN_ON_ONCE(!list_empty(&work->entry));

	/*
	 * If @delay is 0, queue @dwork->work immediately.  This is for
	 * both optimization and correctness.  The earliest @timer can
	 * expire is on the closest next tick and delayed_work users depend
	 * on that there's no such delay when @delay is 0.
	 */
	if (!delay) {
		__queue_work(cpu, wq, &dwork->work);
		return;
	}

	dwork->wq = wq;
	dwork->cpu = cpu;
	timer->expires = jiffies + delay;

	if (housekeeping_enabled(HK_TYPE_TIMER)) {
		/* If the current cpu is a housekeeping cpu, use it. */
		cpu = smp_processor_id();
		if (!housekeeping_test_cpu(cpu, HK_TYPE_TIMER))
			cpu = housekeeping_any_cpu(HK_TYPE_TIMER);
		add_timer_on(timer, cpu);
<<<<<<< HEAD
	} else {
		if (likely(cpu == WORK_CPU_UNBOUND))
			add_timer(timer);
		else
			add_timer_on(timer, cpu);
	}
=======
	else
		add_timer_global(timer);
>>>>>>> 8ca18367
}

/**
 * queue_delayed_work_on - queue work on specific CPU after delay
 * @cpu: CPU number to execute work on
 * @wq: workqueue to use
 * @dwork: work to queue
 * @delay: number of jiffies to wait before queueing
 *
 * Return: %false if @work was already on a queue, %true otherwise.  If
 * @delay is zero and @dwork is idle, it will be scheduled for immediate
 * execution.
 */
bool queue_delayed_work_on(int cpu, struct workqueue_struct *wq,
			   struct delayed_work *dwork, unsigned long delay)
{
	struct work_struct *work = &dwork->work;
	bool ret = false;
	unsigned long irq_flags;

	/* read the comment in __queue_work() */
	local_irq_save(irq_flags);

	if (!test_and_set_bit(WORK_STRUCT_PENDING_BIT, work_data_bits(work))) {
		__queue_delayed_work(cpu, wq, dwork, delay);
		ret = true;
	}

	local_irq_restore(irq_flags);
	return ret;
}
EXPORT_SYMBOL(queue_delayed_work_on);

/**
 * mod_delayed_work_on - modify delay of or queue a delayed work on specific CPU
 * @cpu: CPU number to execute work on
 * @wq: workqueue to use
 * @dwork: work to queue
 * @delay: number of jiffies to wait before queueing
 *
 * If @dwork is idle, equivalent to queue_delayed_work_on(); otherwise,
 * modify @dwork's timer so that it expires after @delay.  If @delay is
 * zero, @work is guaranteed to be scheduled immediately regardless of its
 * current state.
 *
 * Return: %false if @dwork was idle and queued, %true if @dwork was
 * pending and its timer was modified.
 *
 * This function is safe to call from any context including IRQ handler.
 * See try_to_grab_pending() for details.
 */
bool mod_delayed_work_on(int cpu, struct workqueue_struct *wq,
			 struct delayed_work *dwork, unsigned long delay)
{
	unsigned long irq_flags;
	int ret;

	do {
		ret = try_to_grab_pending(&dwork->work, WORK_CANCEL_DELAYED,
					  &irq_flags);
	} while (unlikely(ret == -EAGAIN));

	if (likely(ret >= 0)) {
		__queue_delayed_work(cpu, wq, dwork, delay);
		local_irq_restore(irq_flags);
	}

	/* -ENOENT from try_to_grab_pending() becomes %true */
	return ret;
}
EXPORT_SYMBOL_GPL(mod_delayed_work_on);

static void rcu_work_rcufn(struct rcu_head *rcu)
{
	struct rcu_work *rwork = container_of(rcu, struct rcu_work, rcu);

	/* read the comment in __queue_work() */
	local_irq_disable();
	__queue_work(WORK_CPU_UNBOUND, rwork->wq, &rwork->work);
	local_irq_enable();
}

/**
 * queue_rcu_work - queue work after a RCU grace period
 * @wq: workqueue to use
 * @rwork: work to queue
 *
 * Return: %false if @rwork was already pending, %true otherwise.  Note
 * that a full RCU grace period is guaranteed only after a %true return.
 * While @rwork is guaranteed to be executed after a %false return, the
 * execution may happen before a full RCU grace period has passed.
 */
bool queue_rcu_work(struct workqueue_struct *wq, struct rcu_work *rwork)
{
	struct work_struct *work = &rwork->work;

	if (!test_and_set_bit(WORK_STRUCT_PENDING_BIT, work_data_bits(work))) {
		rwork->wq = wq;
		call_rcu_hurry(&rwork->rcu, rcu_work_rcufn);
		return true;
	}

	return false;
}
EXPORT_SYMBOL(queue_rcu_work);

static struct worker *alloc_worker(int node)
{
	struct worker *worker;

	worker = kzalloc_node(sizeof(*worker), GFP_KERNEL, node);
	if (worker) {
		INIT_LIST_HEAD(&worker->entry);
		INIT_LIST_HEAD(&worker->scheduled);
		INIT_LIST_HEAD(&worker->node);
		/* on creation a worker is in !idle && prep state */
		worker->flags = WORKER_PREP;
	}
	return worker;
}

static cpumask_t *pool_allowed_cpus(struct worker_pool *pool)
{
	if (pool->cpu < 0 && pool->attrs->affn_strict)
		return pool->attrs->__pod_cpumask;
	else
		return pool->attrs->cpumask;
}

/**
 * worker_attach_to_pool() - attach a worker to a pool
 * @worker: worker to be attached
 * @pool: the target pool
 *
 * Attach @worker to @pool.  Once attached, the %WORKER_UNBOUND flag and
 * cpu-binding of @worker are kept coordinated with the pool across
 * cpu-[un]hotplugs.
 */
static void worker_attach_to_pool(struct worker *worker,
				  struct worker_pool *pool)
{
	mutex_lock(&wq_pool_attach_mutex);

	/*
	 * The wq_pool_attach_mutex ensures %POOL_DISASSOCIATED remains stable
	 * across this function. See the comments above the flag definition for
	 * details. BH workers are, while per-CPU, always DISASSOCIATED.
	 */
	if (pool->flags & POOL_DISASSOCIATED) {
		worker->flags |= WORKER_UNBOUND;
	} else {
		WARN_ON_ONCE(pool->flags & POOL_BH);
		kthread_set_per_cpu(worker->task, pool->cpu);
	}

	if (worker->rescue_wq)
		set_cpus_allowed_ptr(worker->task, pool_allowed_cpus(pool));

	list_add_tail(&worker->node, &pool->workers);
	worker->pool = pool;

	mutex_unlock(&wq_pool_attach_mutex);
}

/**
 * worker_detach_from_pool() - detach a worker from its pool
 * @worker: worker which is attached to its pool
 *
 * Undo the attaching which had been done in worker_attach_to_pool().  The
 * caller worker shouldn't access to the pool after detached except it has
 * other reference to the pool.
 */
static void worker_detach_from_pool(struct worker *worker)
{
	struct worker_pool *pool = worker->pool;
	struct completion *detach_completion = NULL;

	/* there is one permanent BH worker per CPU which should never detach */
	WARN_ON_ONCE(pool->flags & POOL_BH);

	mutex_lock(&wq_pool_attach_mutex);

	kthread_set_per_cpu(worker->task, -1);
	list_del(&worker->node);
	worker->pool = NULL;

	if (list_empty(&pool->workers) && list_empty(&pool->dying_workers))
		detach_completion = pool->detach_completion;
	mutex_unlock(&wq_pool_attach_mutex);

	/* clear leftover flags without pool->lock after it is detached */
	worker->flags &= ~(WORKER_UNBOUND | WORKER_REBOUND);

	if (detach_completion)
		complete(detach_completion);
}

/**
 * create_worker - create a new workqueue worker
 * @pool: pool the new worker will belong to
 *
 * Create and start a new worker which is attached to @pool.
 *
 * CONTEXT:
 * Might sleep.  Does GFP_KERNEL allocations.
 *
 * Return:
 * Pointer to the newly created worker.
 */
static struct worker *create_worker(struct worker_pool *pool)
{
	struct worker *worker;
	int id;
	char id_buf[23];

	/* ID is needed to determine kthread name */
	id = ida_alloc(&pool->worker_ida, GFP_KERNEL);
	if (id < 0) {
		pr_err_once("workqueue: Failed to allocate a worker ID: %pe\n",
			    ERR_PTR(id));
		return NULL;
	}

	worker = alloc_worker(pool->node);
	if (!worker) {
		pr_err_once("workqueue: Failed to allocate a worker\n");
		goto fail;
	}

	worker->id = id;

	if (!(pool->flags & POOL_BH)) {
		if (pool->cpu >= 0)
			snprintf(id_buf, sizeof(id_buf), "%d:%d%s", pool->cpu, id,
				 pool->attrs->nice < 0  ? "H" : "");
		else
			snprintf(id_buf, sizeof(id_buf), "u%d:%d", pool->id, id);

		worker->task = kthread_create_on_node(worker_thread, worker,
					pool->node, "kworker/%s", id_buf);
		if (IS_ERR(worker->task)) {
			if (PTR_ERR(worker->task) == -EINTR) {
				pr_err("workqueue: Interrupted when creating a worker thread \"kworker/%s\"\n",
				       id_buf);
			} else {
				pr_err_once("workqueue: Failed to create a worker thread: %pe",
					    worker->task);
			}
			goto fail;
		}

		set_user_nice(worker->task, pool->attrs->nice);
		kthread_bind_mask(worker->task, pool_allowed_cpus(pool));
	}

	/* successful, attach the worker to the pool */
	worker_attach_to_pool(worker, pool);

	/* start the newly created worker */
	raw_spin_lock_irq(&pool->lock);

	worker->pool->nr_workers++;
	worker_enter_idle(worker);

	/*
	 * @worker is waiting on a completion in kthread() and will trigger hung
	 * check if not woken up soon. As kick_pool() is noop if @pool is empty,
	 * wake it up explicitly.
	 */
	if (worker->task)
		wake_up_process(worker->task);

	raw_spin_unlock_irq(&pool->lock);

	return worker;

fail:
	ida_free(&pool->worker_ida, id);
	kfree(worker);
	return NULL;
}

static void unbind_worker(struct worker *worker)
{
	lockdep_assert_held(&wq_pool_attach_mutex);

	kthread_set_per_cpu(worker->task, -1);
	if (cpumask_intersects(wq_unbound_cpumask, cpu_active_mask))
		WARN_ON_ONCE(set_cpus_allowed_ptr(worker->task, wq_unbound_cpumask) < 0);
	else
		WARN_ON_ONCE(set_cpus_allowed_ptr(worker->task, cpu_possible_mask) < 0);
}

static void wake_dying_workers(struct list_head *cull_list)
{
	struct worker *worker, *tmp;

	list_for_each_entry_safe(worker, tmp, cull_list, entry) {
		list_del_init(&worker->entry);
		unbind_worker(worker);
		/*
		 * If the worker was somehow already running, then it had to be
		 * in pool->idle_list when set_worker_dying() happened or we
		 * wouldn't have gotten here.
		 *
		 * Thus, the worker must either have observed the WORKER_DIE
		 * flag, or have set its state to TASK_IDLE. Either way, the
		 * below will be observed by the worker and is safe to do
		 * outside of pool->lock.
		 */
		wake_up_process(worker->task);
	}
}

/**
 * set_worker_dying - Tag a worker for destruction
 * @worker: worker to be destroyed
 * @list: transfer worker away from its pool->idle_list and into list
 *
 * Tag @worker for destruction and adjust @pool stats accordingly.  The worker
 * should be idle.
 *
 * CONTEXT:
 * raw_spin_lock_irq(pool->lock).
 */
static void set_worker_dying(struct worker *worker, struct list_head *list)
{
	struct worker_pool *pool = worker->pool;

	lockdep_assert_held(&pool->lock);
	lockdep_assert_held(&wq_pool_attach_mutex);

	/* sanity check frenzy */
	if (WARN_ON(worker->current_work) ||
	    WARN_ON(!list_empty(&worker->scheduled)) ||
	    WARN_ON(!(worker->flags & WORKER_IDLE)))
		return;

	pool->nr_workers--;
	pool->nr_idle--;

	worker->flags |= WORKER_DIE;

	list_move(&worker->entry, list);
	list_move(&worker->node, &pool->dying_workers);
}

/**
 * idle_worker_timeout - check if some idle workers can now be deleted.
 * @t: The pool's idle_timer that just expired
 *
 * The timer is armed in worker_enter_idle(). Note that it isn't disarmed in
 * worker_leave_idle(), as a worker flicking between idle and active while its
 * pool is at the too_many_workers() tipping point would cause too much timer
 * housekeeping overhead. Since IDLE_WORKER_TIMEOUT is long enough, we just let
 * it expire and re-evaluate things from there.
 */
static void idle_worker_timeout(struct timer_list *t)
{
	struct worker_pool *pool = from_timer(pool, t, idle_timer);
	bool do_cull = false;

	if (work_pending(&pool->idle_cull_work))
		return;

	raw_spin_lock_irq(&pool->lock);

	if (too_many_workers(pool)) {
		struct worker *worker;
		unsigned long expires;

		/* idle_list is kept in LIFO order, check the last one */
		worker = list_entry(pool->idle_list.prev, struct worker, entry);
		expires = worker->last_active + IDLE_WORKER_TIMEOUT;
		do_cull = !time_before(jiffies, expires);

		if (!do_cull)
			mod_timer(&pool->idle_timer, expires);
	}
	raw_spin_unlock_irq(&pool->lock);

	if (do_cull)
		queue_work(system_unbound_wq, &pool->idle_cull_work);
}

/**
 * idle_cull_fn - cull workers that have been idle for too long.
 * @work: the pool's work for handling these idle workers
 *
 * This goes through a pool's idle workers and gets rid of those that have been
 * idle for at least IDLE_WORKER_TIMEOUT seconds.
 *
 * We don't want to disturb isolated CPUs because of a pcpu kworker being
 * culled, so this also resets worker affinity. This requires a sleepable
 * context, hence the split between timer callback and work item.
 */
static void idle_cull_fn(struct work_struct *work)
{
	struct worker_pool *pool = container_of(work, struct worker_pool, idle_cull_work);
	LIST_HEAD(cull_list);

	/*
	 * Grabbing wq_pool_attach_mutex here ensures an already-running worker
	 * cannot proceed beyong worker_detach_from_pool() in its self-destruct
	 * path. This is required as a previously-preempted worker could run after
	 * set_worker_dying() has happened but before wake_dying_workers() did.
	 */
	mutex_lock(&wq_pool_attach_mutex);
	raw_spin_lock_irq(&pool->lock);

	while (too_many_workers(pool)) {
		struct worker *worker;
		unsigned long expires;

		worker = list_entry(pool->idle_list.prev, struct worker, entry);
		expires = worker->last_active + IDLE_WORKER_TIMEOUT;

		if (time_before(jiffies, expires)) {
			mod_timer(&pool->idle_timer, expires);
			break;
		}

		set_worker_dying(worker, &cull_list);
	}

	raw_spin_unlock_irq(&pool->lock);
	wake_dying_workers(&cull_list);
	mutex_unlock(&wq_pool_attach_mutex);
}

static void send_mayday(struct work_struct *work)
{
	struct pool_workqueue *pwq = get_work_pwq(work);
	struct workqueue_struct *wq = pwq->wq;

	lockdep_assert_held(&wq_mayday_lock);

	if (!wq->rescuer)
		return;

	/* mayday mayday mayday */
	if (list_empty(&pwq->mayday_node)) {
		/*
		 * If @pwq is for an unbound wq, its base ref may be put at
		 * any time due to an attribute change.  Pin @pwq until the
		 * rescuer is done with it.
		 */
		get_pwq(pwq);
		list_add_tail(&pwq->mayday_node, &wq->maydays);
		wake_up_process(wq->rescuer->task);
		pwq->stats[PWQ_STAT_MAYDAY]++;
	}
}

static void pool_mayday_timeout(struct timer_list *t)
{
	struct worker_pool *pool = from_timer(pool, t, mayday_timer);
	struct work_struct *work;

	raw_spin_lock_irq(&pool->lock);
	raw_spin_lock(&wq_mayday_lock);		/* for wq->maydays */

	if (need_to_create_worker(pool)) {
		/*
		 * We've been trying to create a new worker but
		 * haven't been successful.  We might be hitting an
		 * allocation deadlock.  Send distress signals to
		 * rescuers.
		 */
		list_for_each_entry(work, &pool->worklist, entry)
			send_mayday(work);
	}

	raw_spin_unlock(&wq_mayday_lock);
	raw_spin_unlock_irq(&pool->lock);

	mod_timer(&pool->mayday_timer, jiffies + MAYDAY_INTERVAL);
}

/**
 * maybe_create_worker - create a new worker if necessary
 * @pool: pool to create a new worker for
 *
 * Create a new worker for @pool if necessary.  @pool is guaranteed to
 * have at least one idle worker on return from this function.  If
 * creating a new worker takes longer than MAYDAY_INTERVAL, mayday is
 * sent to all rescuers with works scheduled on @pool to resolve
 * possible allocation deadlock.
 *
 * On return, need_to_create_worker() is guaranteed to be %false and
 * may_start_working() %true.
 *
 * LOCKING:
 * raw_spin_lock_irq(pool->lock) which may be released and regrabbed
 * multiple times.  Does GFP_KERNEL allocations.  Called only from
 * manager.
 */
static void maybe_create_worker(struct worker_pool *pool)
__releases(&pool->lock)
__acquires(&pool->lock)
{
restart:
	raw_spin_unlock_irq(&pool->lock);

	/* if we don't make progress in MAYDAY_INITIAL_TIMEOUT, call for help */
	mod_timer(&pool->mayday_timer, jiffies + MAYDAY_INITIAL_TIMEOUT);

	while (true) {
		if (create_worker(pool) || !need_to_create_worker(pool))
			break;

		schedule_timeout_interruptible(CREATE_COOLDOWN);

		if (!need_to_create_worker(pool))
			break;
	}

	del_timer_sync(&pool->mayday_timer);
	raw_spin_lock_irq(&pool->lock);
	/*
	 * This is necessary even after a new worker was just successfully
	 * created as @pool->lock was dropped and the new worker might have
	 * already become busy.
	 */
	if (need_to_create_worker(pool))
		goto restart;
}

/**
 * manage_workers - manage worker pool
 * @worker: self
 *
 * Assume the manager role and manage the worker pool @worker belongs
 * to.  At any given time, there can be only zero or one manager per
 * pool.  The exclusion is handled automatically by this function.
 *
 * The caller can safely start processing works on false return.  On
 * true return, it's guaranteed that need_to_create_worker() is false
 * and may_start_working() is true.
 *
 * CONTEXT:
 * raw_spin_lock_irq(pool->lock) which may be released and regrabbed
 * multiple times.  Does GFP_KERNEL allocations.
 *
 * Return:
 * %false if the pool doesn't need management and the caller can safely
 * start processing works, %true if management function was performed and
 * the conditions that the caller verified before calling the function may
 * no longer be true.
 */
static bool manage_workers(struct worker *worker)
{
	struct worker_pool *pool = worker->pool;

	if (pool->flags & POOL_MANAGER_ACTIVE)
		return false;

	pool->flags |= POOL_MANAGER_ACTIVE;
	pool->manager = worker;

	maybe_create_worker(pool);

	pool->manager = NULL;
	pool->flags &= ~POOL_MANAGER_ACTIVE;
	rcuwait_wake_up(&manager_wait);
	return true;
}

/**
 * process_one_work - process single work
 * @worker: self
 * @work: work to process
 *
 * Process @work.  This function contains all the logics necessary to
 * process a single work including synchronization against and
 * interaction with other workers on the same cpu, queueing and
 * flushing.  As long as context requirement is met, any worker can
 * call this function to process a work.
 *
 * CONTEXT:
 * raw_spin_lock_irq(pool->lock) which is released and regrabbed.
 */
static void process_one_work(struct worker *worker, struct work_struct *work)
__releases(&pool->lock)
__acquires(&pool->lock)
{
	struct pool_workqueue *pwq = get_work_pwq(work);
	struct worker_pool *pool = worker->pool;
	unsigned long work_data;
	int lockdep_start_depth, rcu_start_depth;
	bool bh_draining = pool->flags & POOL_BH_DRAINING;
#ifdef CONFIG_LOCKDEP
	/*
	 * It is permissible to free the struct work_struct from
	 * inside the function that is called from it, this we need to
	 * take into account for lockdep too.  To avoid bogus "held
	 * lock freed" warnings as well as problems when looking into
	 * work->lockdep_map, make a copy and use that here.
	 */
	struct lockdep_map lockdep_map;

	lockdep_copy_map(&lockdep_map, &work->lockdep_map);
#endif
	/* ensure we're on the correct CPU */
	WARN_ON_ONCE(!(pool->flags & POOL_DISASSOCIATED) &&
		     raw_smp_processor_id() != pool->cpu);

	/* claim and dequeue */
	debug_work_deactivate(work);
	hash_add(pool->busy_hash, &worker->hentry, (unsigned long)work);
	worker->current_work = work;
	worker->current_func = work->func;
	worker->current_pwq = pwq;
	if (worker->task)
		worker->current_at = worker->task->se.sum_exec_runtime;
	work_data = *work_data_bits(work);
	worker->current_color = get_work_color(work_data);

	/*
	 * Record wq name for cmdline and debug reporting, may get
	 * overridden through set_worker_desc().
	 */
	strscpy(worker->desc, pwq->wq->name, WORKER_DESC_LEN);

	list_del_init(&work->entry);

	/*
	 * CPU intensive works don't participate in concurrency management.
	 * They're the scheduler's responsibility.  This takes @worker out
	 * of concurrency management and the next code block will chain
	 * execution of the pending work items.
	 */
	if (unlikely(pwq->wq->flags & WQ_CPU_INTENSIVE))
		worker_set_flags(worker, WORKER_CPU_INTENSIVE);

	/*
	 * Kick @pool if necessary. It's always noop for per-cpu worker pools
	 * since nr_running would always be >= 1 at this point. This is used to
	 * chain execution of the pending work items for WORKER_NOT_RUNNING
	 * workers such as the UNBOUND and CPU_INTENSIVE ones.
	 */
	kick_pool(pool);

	/*
	 * Record the last pool and clear PENDING which should be the last
	 * update to @work.  Also, do this inside @pool->lock so that
	 * PENDING and queued state changes happen together while IRQ is
	 * disabled.
	 */
	set_work_pool_and_clear_pending(work, pool->id, 0);

	pwq->stats[PWQ_STAT_STARTED]++;
	raw_spin_unlock_irq(&pool->lock);

	rcu_start_depth = rcu_preempt_depth();
	lockdep_start_depth = lockdep_depth(current);
	/* see drain_dead_softirq_workfn() */
	if (!bh_draining)
		lock_map_acquire(&pwq->wq->lockdep_map);
	lock_map_acquire(&lockdep_map);
	/*
	 * Strictly speaking we should mark the invariant state without holding
	 * any locks, that is, before these two lock_map_acquire()'s.
	 *
	 * However, that would result in:
	 *
	 *   A(W1)
	 *   WFC(C)
	 *		A(W1)
	 *		C(C)
	 *
	 * Which would create W1->C->W1 dependencies, even though there is no
	 * actual deadlock possible. There are two solutions, using a
	 * read-recursive acquire on the work(queue) 'locks', but this will then
	 * hit the lockdep limitation on recursive locks, or simply discard
	 * these locks.
	 *
	 * AFAICT there is no possible deadlock scenario between the
	 * flush_work() and complete() primitives (except for single-threaded
	 * workqueues), so hiding them isn't a problem.
	 */
	lockdep_invariant_state(true);
	trace_workqueue_execute_start(work);
	worker->current_func(work);
	/*
	 * While we must be careful to not use "work" after this, the trace
	 * point will only record its address.
	 */
	trace_workqueue_execute_end(work, worker->current_func);
	pwq->stats[PWQ_STAT_COMPLETED]++;
	lock_map_release(&lockdep_map);
	if (!bh_draining)
		lock_map_release(&pwq->wq->lockdep_map);

	if (unlikely((worker->task && in_atomic()) ||
		     lockdep_depth(current) != lockdep_start_depth ||
		     rcu_preempt_depth() != rcu_start_depth)) {
		pr_err("BUG: workqueue leaked atomic, lock or RCU: %s[%d]\n"
		       "     preempt=0x%08x lock=%d->%d RCU=%d->%d workfn=%ps\n",
		       current->comm, task_pid_nr(current), preempt_count(),
		       lockdep_start_depth, lockdep_depth(current),
		       rcu_start_depth, rcu_preempt_depth(),
		       worker->current_func);
		debug_show_held_locks(current);
		dump_stack();
	}

	/*
	 * The following prevents a kworker from hogging CPU on !PREEMPTION
	 * kernels, where a requeueing work item waiting for something to
	 * happen could deadlock with stop_machine as such work item could
	 * indefinitely requeue itself while all other CPUs are trapped in
	 * stop_machine. At the same time, report a quiescent RCU state so
	 * the same condition doesn't freeze RCU.
	 */
	if (worker->task)
		cond_resched();

	raw_spin_lock_irq(&pool->lock);

	/*
	 * In addition to %WQ_CPU_INTENSIVE, @worker may also have been marked
	 * CPU intensive by wq_worker_tick() if @work hogged CPU longer than
	 * wq_cpu_intensive_thresh_us. Clear it.
	 */
	worker_clr_flags(worker, WORKER_CPU_INTENSIVE);

	/* tag the worker for identification in schedule() */
	worker->last_func = worker->current_func;

	/* we're done with it, release */
	hash_del(&worker->hentry);
	worker->current_work = NULL;
	worker->current_func = NULL;
	worker->current_pwq = NULL;
	worker->current_color = INT_MAX;

	/* must be the last step, see the function comment */
	pwq_dec_nr_in_flight(pwq, work_data);
}

/**
 * process_scheduled_works - process scheduled works
 * @worker: self
 *
 * Process all scheduled works.  Please note that the scheduled list
 * may change while processing a work, so this function repeatedly
 * fetches a work from the top and executes it.
 *
 * CONTEXT:
 * raw_spin_lock_irq(pool->lock) which may be released and regrabbed
 * multiple times.
 */
static void process_scheduled_works(struct worker *worker)
{
	struct work_struct *work;
	bool first = true;

	while ((work = list_first_entry_or_null(&worker->scheduled,
						struct work_struct, entry))) {
		if (first) {
			worker->pool->watchdog_ts = jiffies;
			first = false;
		}
		process_one_work(worker, work);
	}
}

static void set_pf_worker(bool val)
{
	mutex_lock(&wq_pool_attach_mutex);
	if (val)
		current->flags |= PF_WQ_WORKER;
	else
		current->flags &= ~PF_WQ_WORKER;
	mutex_unlock(&wq_pool_attach_mutex);
}

/**
 * worker_thread - the worker thread function
 * @__worker: self
 *
 * The worker thread function.  All workers belong to a worker_pool -
 * either a per-cpu one or dynamic unbound one.  These workers process all
 * work items regardless of their specific target workqueue.  The only
 * exception is work items which belong to workqueues with a rescuer which
 * will be explained in rescuer_thread().
 *
 * Return: 0
 */
static int worker_thread(void *__worker)
{
	struct worker *worker = __worker;
	struct worker_pool *pool = worker->pool;

	/* tell the scheduler that this is a workqueue worker */
	set_pf_worker(true);
woke_up:
	raw_spin_lock_irq(&pool->lock);

	/* am I supposed to die? */
	if (unlikely(worker->flags & WORKER_DIE)) {
		raw_spin_unlock_irq(&pool->lock);
		set_pf_worker(false);

		set_task_comm(worker->task, "kworker/dying");
		ida_free(&pool->worker_ida, worker->id);
		worker_detach_from_pool(worker);
		WARN_ON_ONCE(!list_empty(&worker->entry));
		kfree(worker);
		return 0;
	}

	worker_leave_idle(worker);
recheck:
	/* no more worker necessary? */
	if (!need_more_worker(pool))
		goto sleep;

	/* do we need to manage? */
	if (unlikely(!may_start_working(pool)) && manage_workers(worker))
		goto recheck;

	/*
	 * ->scheduled list can only be filled while a worker is
	 * preparing to process a work or actually processing it.
	 * Make sure nobody diddled with it while I was sleeping.
	 */
	WARN_ON_ONCE(!list_empty(&worker->scheduled));

	/*
	 * Finish PREP stage.  We're guaranteed to have at least one idle
	 * worker or that someone else has already assumed the manager
	 * role.  This is where @worker starts participating in concurrency
	 * management if applicable and concurrency management is restored
	 * after being rebound.  See rebind_workers() for details.
	 */
	worker_clr_flags(worker, WORKER_PREP | WORKER_REBOUND);

	do {
		struct work_struct *work =
			list_first_entry(&pool->worklist,
					 struct work_struct, entry);

		if (assign_work(work, worker, NULL))
			process_scheduled_works(worker);
	} while (keep_working(pool));

	worker_set_flags(worker, WORKER_PREP);
sleep:
	/*
	 * pool->lock is held and there's no work to process and no need to
	 * manage, sleep.  Workers are woken up only while holding
	 * pool->lock or from local cpu, so setting the current state
	 * before releasing pool->lock is enough to prevent losing any
	 * event.
	 */
	worker_enter_idle(worker);
	__set_current_state(TASK_IDLE);
	raw_spin_unlock_irq(&pool->lock);
	schedule();
	goto woke_up;
}

/**
 * rescuer_thread - the rescuer thread function
 * @__rescuer: self
 *
 * Workqueue rescuer thread function.  There's one rescuer for each
 * workqueue which has WQ_MEM_RECLAIM set.
 *
 * Regular work processing on a pool may block trying to create a new
 * worker which uses GFP_KERNEL allocation which has slight chance of
 * developing into deadlock if some works currently on the same queue
 * need to be processed to satisfy the GFP_KERNEL allocation.  This is
 * the problem rescuer solves.
 *
 * When such condition is possible, the pool summons rescuers of all
 * workqueues which have works queued on the pool and let them process
 * those works so that forward progress can be guaranteed.
 *
 * This should happen rarely.
 *
 * Return: 0
 */
static int rescuer_thread(void *__rescuer)
{
	struct worker *rescuer = __rescuer;
	struct workqueue_struct *wq = rescuer->rescue_wq;
	bool should_stop;

	set_user_nice(current, RESCUER_NICE_LEVEL);

	/*
	 * Mark rescuer as worker too.  As WORKER_PREP is never cleared, it
	 * doesn't participate in concurrency management.
	 */
	set_pf_worker(true);
repeat:
	set_current_state(TASK_IDLE);

	/*
	 * By the time the rescuer is requested to stop, the workqueue
	 * shouldn't have any work pending, but @wq->maydays may still have
	 * pwq(s) queued.  This can happen by non-rescuer workers consuming
	 * all the work items before the rescuer got to them.  Go through
	 * @wq->maydays processing before acting on should_stop so that the
	 * list is always empty on exit.
	 */
	should_stop = kthread_should_stop();

	/* see whether any pwq is asking for help */
	raw_spin_lock_irq(&wq_mayday_lock);

	while (!list_empty(&wq->maydays)) {
		struct pool_workqueue *pwq = list_first_entry(&wq->maydays,
					struct pool_workqueue, mayday_node);
		struct worker_pool *pool = pwq->pool;
		struct work_struct *work, *n;

		__set_current_state(TASK_RUNNING);
		list_del_init(&pwq->mayday_node);

		raw_spin_unlock_irq(&wq_mayday_lock);

		worker_attach_to_pool(rescuer, pool);

		raw_spin_lock_irq(&pool->lock);

		/*
		 * Slurp in all works issued via this workqueue and
		 * process'em.
		 */
		WARN_ON_ONCE(!list_empty(&rescuer->scheduled));
		list_for_each_entry_safe(work, n, &pool->worklist, entry) {
			if (get_work_pwq(work) == pwq &&
			    assign_work(work, rescuer, &n))
				pwq->stats[PWQ_STAT_RESCUED]++;
		}

		if (!list_empty(&rescuer->scheduled)) {
			process_scheduled_works(rescuer);

			/*
			 * The above execution of rescued work items could
			 * have created more to rescue through
			 * pwq_activate_first_inactive() or chained
			 * queueing.  Let's put @pwq back on mayday list so
			 * that such back-to-back work items, which may be
			 * being used to relieve memory pressure, don't
			 * incur MAYDAY_INTERVAL delay inbetween.
			 */
			if (pwq->nr_active && need_to_create_worker(pool)) {
				raw_spin_lock(&wq_mayday_lock);
				/*
				 * Queue iff we aren't racing destruction
				 * and somebody else hasn't queued it already.
				 */
				if (wq->rescuer && list_empty(&pwq->mayday_node)) {
					get_pwq(pwq);
					list_add_tail(&pwq->mayday_node, &wq->maydays);
				}
				raw_spin_unlock(&wq_mayday_lock);
			}
		}

		/*
		 * Put the reference grabbed by send_mayday().  @pool won't
		 * go away while we're still attached to it.
		 */
		put_pwq(pwq);

		/*
		 * Leave this pool. Notify regular workers; otherwise, we end up
		 * with 0 concurrency and stalling the execution.
		 */
		kick_pool(pool);

		raw_spin_unlock_irq(&pool->lock);

		worker_detach_from_pool(rescuer);

		raw_spin_lock_irq(&wq_mayday_lock);
	}

	raw_spin_unlock_irq(&wq_mayday_lock);

	if (should_stop) {
		__set_current_state(TASK_RUNNING);
		set_pf_worker(false);
		return 0;
	}

	/* rescuers should never participate in concurrency management */
	WARN_ON_ONCE(!(rescuer->flags & WORKER_NOT_RUNNING));
	schedule();
	goto repeat;
}

static void bh_worker(struct worker *worker)
{
	struct worker_pool *pool = worker->pool;
	int nr_restarts = BH_WORKER_RESTARTS;
	unsigned long end = jiffies + BH_WORKER_JIFFIES;

	raw_spin_lock_irq(&pool->lock);
	worker_leave_idle(worker);

	/*
	 * This function follows the structure of worker_thread(). See there for
	 * explanations on each step.
	 */
	if (!need_more_worker(pool))
		goto done;

	WARN_ON_ONCE(!list_empty(&worker->scheduled));
	worker_clr_flags(worker, WORKER_PREP | WORKER_REBOUND);

	do {
		struct work_struct *work =
			list_first_entry(&pool->worklist,
					 struct work_struct, entry);

		if (assign_work(work, worker, NULL))
			process_scheduled_works(worker);
	} while (keep_working(pool) &&
		 --nr_restarts && time_before(jiffies, end));

	worker_set_flags(worker, WORKER_PREP);
done:
	worker_enter_idle(worker);
	kick_pool(pool);
	raw_spin_unlock_irq(&pool->lock);
}

/*
 * TODO: Convert all tasklet users to workqueue and use softirq directly.
 *
 * This is currently called from tasklet[_hi]action() and thus is also called
 * whenever there are tasklets to run. Let's do an early exit if there's nothing
 * queued. Once conversion from tasklet is complete, the need_more_worker() test
 * can be dropped.
 *
 * After full conversion, we'll add worker->softirq_action, directly use the
 * softirq action and obtain the worker pointer from the softirq_action pointer.
 */
void workqueue_softirq_action(bool highpri)
{
	struct worker_pool *pool =
		&per_cpu(bh_worker_pools, smp_processor_id())[highpri];
	if (need_more_worker(pool))
		bh_worker(list_first_entry(&pool->workers, struct worker, node));
}

struct wq_drain_dead_softirq_work {
	struct work_struct	work;
	struct worker_pool	*pool;
	struct completion	done;
};

static void drain_dead_softirq_workfn(struct work_struct *work)
{
	struct wq_drain_dead_softirq_work *dead_work =
		container_of(work, struct wq_drain_dead_softirq_work, work);
	struct worker_pool *pool = dead_work->pool;
	bool repeat;

	/*
	 * @pool's CPU is dead and we want to execute its still pending work
	 * items from this BH work item which is running on a different CPU. As
	 * its CPU is dead, @pool can't be kicked and, as work execution path
	 * will be nested, a lockdep annotation needs to be suppressed. Mark
	 * @pool with %POOL_BH_DRAINING for the special treatments.
	 */
	raw_spin_lock_irq(&pool->lock);
	pool->flags |= POOL_BH_DRAINING;
	raw_spin_unlock_irq(&pool->lock);

	bh_worker(list_first_entry(&pool->workers, struct worker, node));

	raw_spin_lock_irq(&pool->lock);
	pool->flags &= ~POOL_BH_DRAINING;
	repeat = need_more_worker(pool);
	raw_spin_unlock_irq(&pool->lock);

	/*
	 * bh_worker() might hit consecutive execution limit and bail. If there
	 * still are pending work items, reschedule self and return so that we
	 * don't hog this CPU's BH.
	 */
	if (repeat) {
		if (pool->attrs->nice == HIGHPRI_NICE_LEVEL)
			queue_work(system_bh_highpri_wq, work);
		else
			queue_work(system_bh_wq, work);
	} else {
		complete(&dead_work->done);
	}
}

/*
 * @cpu is dead. Drain the remaining BH work items on the current CPU. It's
 * possible to allocate dead_work per CPU and avoid flushing. However, then we
 * have to worry about draining overlapping with CPU coming back online or
 * nesting (one CPU's dead_work queued on another CPU which is also dead and so
 * on). Let's keep it simple and drain them synchronously. These are BH work
 * items which shouldn't be requeued on the same pool. Shouldn't take long.
 */
void workqueue_softirq_dead(unsigned int cpu)
{
	int i;

	for (i = 0; i < NR_STD_WORKER_POOLS; i++) {
		struct worker_pool *pool = &per_cpu(bh_worker_pools, cpu)[i];
		struct wq_drain_dead_softirq_work dead_work;

		if (!need_more_worker(pool))
			continue;

		INIT_WORK(&dead_work.work, drain_dead_softirq_workfn);
		dead_work.pool = pool;
		init_completion(&dead_work.done);

		if (pool->attrs->nice == HIGHPRI_NICE_LEVEL)
			queue_work(system_bh_highpri_wq, &dead_work.work);
		else
			queue_work(system_bh_wq, &dead_work.work);

		wait_for_completion(&dead_work.done);
	}
}

/**
 * check_flush_dependency - check for flush dependency sanity
 * @target_wq: workqueue being flushed
 * @target_work: work item being flushed (NULL for workqueue flushes)
 *
 * %current is trying to flush the whole @target_wq or @target_work on it.
 * If @target_wq doesn't have %WQ_MEM_RECLAIM, verify that %current is not
 * reclaiming memory or running on a workqueue which doesn't have
 * %WQ_MEM_RECLAIM as that can break forward-progress guarantee leading to
 * a deadlock.
 */
static void check_flush_dependency(struct workqueue_struct *target_wq,
				   struct work_struct *target_work)
{
	work_func_t target_func = target_work ? target_work->func : NULL;
	struct worker *worker;

	if (target_wq->flags & WQ_MEM_RECLAIM)
		return;

	worker = current_wq_worker();

	WARN_ONCE(current->flags & PF_MEMALLOC,
		  "workqueue: PF_MEMALLOC task %d(%s) is flushing !WQ_MEM_RECLAIM %s:%ps",
		  current->pid, current->comm, target_wq->name, target_func);
	WARN_ONCE(worker && ((worker->current_pwq->wq->flags &
			      (WQ_MEM_RECLAIM | __WQ_LEGACY)) == WQ_MEM_RECLAIM),
		  "workqueue: WQ_MEM_RECLAIM %s:%ps is flushing !WQ_MEM_RECLAIM %s:%ps",
		  worker->current_pwq->wq->name, worker->current_func,
		  target_wq->name, target_func);
}

struct wq_barrier {
	struct work_struct	work;
	struct completion	done;
	struct task_struct	*task;	/* purely informational */
};

static void wq_barrier_func(struct work_struct *work)
{
	struct wq_barrier *barr = container_of(work, struct wq_barrier, work);
	complete(&barr->done);
}

/**
 * insert_wq_barrier - insert a barrier work
 * @pwq: pwq to insert barrier into
 * @barr: wq_barrier to insert
 * @target: target work to attach @barr to
 * @worker: worker currently executing @target, NULL if @target is not executing
 *
 * @barr is linked to @target such that @barr is completed only after
 * @target finishes execution.  Please note that the ordering
 * guarantee is observed only with respect to @target and on the local
 * cpu.
 *
 * Currently, a queued barrier can't be canceled.  This is because
 * try_to_grab_pending() can't determine whether the work to be
 * grabbed is at the head of the queue and thus can't clear LINKED
 * flag of the previous work while there must be a valid next work
 * after a work with LINKED flag set.
 *
 * Note that when @worker is non-NULL, @target may be modified
 * underneath us, so we can't reliably determine pwq from @target.
 *
 * CONTEXT:
 * raw_spin_lock_irq(pool->lock).
 */
static void insert_wq_barrier(struct pool_workqueue *pwq,
			      struct wq_barrier *barr,
			      struct work_struct *target, struct worker *worker)
{
	static __maybe_unused struct lock_class_key bh_key, thr_key;
	unsigned int work_flags = 0;
	unsigned int work_color;
	struct list_head *head;

	/*
	 * debugobject calls are safe here even with pool->lock locked
	 * as we know for sure that this will not trigger any of the
	 * checks and call back into the fixup functions where we
	 * might deadlock.
	 *
	 * BH and threaded workqueues need separate lockdep keys to avoid
	 * spuriously triggering "inconsistent {SOFTIRQ-ON-W} -> {IN-SOFTIRQ-W}
	 * usage".
	 */
	INIT_WORK_ONSTACK_KEY(&barr->work, wq_barrier_func,
			      (pwq->wq->flags & WQ_BH) ? &bh_key : &thr_key);
	__set_bit(WORK_STRUCT_PENDING_BIT, work_data_bits(&barr->work));

	init_completion_map(&barr->done, &target->lockdep_map);

	barr->task = current;

	/* The barrier work item does not participate in nr_active. */
	work_flags |= WORK_STRUCT_INACTIVE;

	/*
	 * If @target is currently being executed, schedule the
	 * barrier to the worker; otherwise, put it after @target.
	 */
	if (worker) {
		head = worker->scheduled.next;
		work_color = worker->current_color;
	} else {
		unsigned long *bits = work_data_bits(target);

		head = target->entry.next;
		/* there can already be other linked works, inherit and set */
		work_flags |= *bits & WORK_STRUCT_LINKED;
		work_color = get_work_color(*bits);
		__set_bit(WORK_STRUCT_LINKED_BIT, bits);
	}

	pwq->nr_in_flight[work_color]++;
	work_flags |= work_color_to_flags(work_color);

	insert_work(pwq, &barr->work, head, work_flags);
}

/**
 * flush_workqueue_prep_pwqs - prepare pwqs for workqueue flushing
 * @wq: workqueue being flushed
 * @flush_color: new flush color, < 0 for no-op
 * @work_color: new work color, < 0 for no-op
 *
 * Prepare pwqs for workqueue flushing.
 *
 * If @flush_color is non-negative, flush_color on all pwqs should be
 * -1.  If no pwq has in-flight commands at the specified color, all
 * pwq->flush_color's stay at -1 and %false is returned.  If any pwq
 * has in flight commands, its pwq->flush_color is set to
 * @flush_color, @wq->nr_pwqs_to_flush is updated accordingly, pwq
 * wakeup logic is armed and %true is returned.
 *
 * The caller should have initialized @wq->first_flusher prior to
 * calling this function with non-negative @flush_color.  If
 * @flush_color is negative, no flush color update is done and %false
 * is returned.
 *
 * If @work_color is non-negative, all pwqs should have the same
 * work_color which is previous to @work_color and all will be
 * advanced to @work_color.
 *
 * CONTEXT:
 * mutex_lock(wq->mutex).
 *
 * Return:
 * %true if @flush_color >= 0 and there's something to flush.  %false
 * otherwise.
 */
static bool flush_workqueue_prep_pwqs(struct workqueue_struct *wq,
				      int flush_color, int work_color)
{
	bool wait = false;
	struct pool_workqueue *pwq;

	if (flush_color >= 0) {
		WARN_ON_ONCE(atomic_read(&wq->nr_pwqs_to_flush));
		atomic_set(&wq->nr_pwqs_to_flush, 1);
	}

	for_each_pwq(pwq, wq) {
		struct worker_pool *pool = pwq->pool;

		raw_spin_lock_irq(&pool->lock);

		if (flush_color >= 0) {
			WARN_ON_ONCE(pwq->flush_color != -1);

			if (pwq->nr_in_flight[flush_color]) {
				pwq->flush_color = flush_color;
				atomic_inc(&wq->nr_pwqs_to_flush);
				wait = true;
			}
		}

		if (work_color >= 0) {
			WARN_ON_ONCE(work_color != work_next_color(pwq->work_color));
			pwq->work_color = work_color;
		}

		raw_spin_unlock_irq(&pool->lock);
	}

	if (flush_color >= 0 && atomic_dec_and_test(&wq->nr_pwqs_to_flush))
		complete(&wq->first_flusher->done);

	return wait;
}

static void touch_wq_lockdep_map(struct workqueue_struct *wq)
{
#ifdef CONFIG_LOCKDEP
	if (wq->flags & WQ_BH)
		local_bh_disable();

	lock_map_acquire(&wq->lockdep_map);
	lock_map_release(&wq->lockdep_map);

	if (wq->flags & WQ_BH)
		local_bh_enable();
#endif
}

static void touch_work_lockdep_map(struct work_struct *work,
				   struct workqueue_struct *wq)
{
#ifdef CONFIG_LOCKDEP
	if (wq->flags & WQ_BH)
		local_bh_disable();

	lock_map_acquire(&work->lockdep_map);
	lock_map_release(&work->lockdep_map);

	if (wq->flags & WQ_BH)
		local_bh_enable();
#endif
}

/**
 * __flush_workqueue - ensure that any scheduled work has run to completion.
 * @wq: workqueue to flush
 *
 * This function sleeps until all work items which were queued on entry
 * have finished execution, but it is not livelocked by new incoming ones.
 */
void __flush_workqueue(struct workqueue_struct *wq)
{
	struct wq_flusher this_flusher = {
		.list = LIST_HEAD_INIT(this_flusher.list),
		.flush_color = -1,
		.done = COMPLETION_INITIALIZER_ONSTACK_MAP(this_flusher.done, wq->lockdep_map),
	};
	int next_color;

	if (WARN_ON(!wq_online))
		return;

	touch_wq_lockdep_map(wq);

	mutex_lock(&wq->mutex);

	/*
	 * Start-to-wait phase
	 */
	next_color = work_next_color(wq->work_color);

	if (next_color != wq->flush_color) {
		/*
		 * Color space is not full.  The current work_color
		 * becomes our flush_color and work_color is advanced
		 * by one.
		 */
		WARN_ON_ONCE(!list_empty(&wq->flusher_overflow));
		this_flusher.flush_color = wq->work_color;
		wq->work_color = next_color;

		if (!wq->first_flusher) {
			/* no flush in progress, become the first flusher */
			WARN_ON_ONCE(wq->flush_color != this_flusher.flush_color);

			wq->first_flusher = &this_flusher;

			if (!flush_workqueue_prep_pwqs(wq, wq->flush_color,
						       wq->work_color)) {
				/* nothing to flush, done */
				wq->flush_color = next_color;
				wq->first_flusher = NULL;
				goto out_unlock;
			}
		} else {
			/* wait in queue */
			WARN_ON_ONCE(wq->flush_color == this_flusher.flush_color);
			list_add_tail(&this_flusher.list, &wq->flusher_queue);
			flush_workqueue_prep_pwqs(wq, -1, wq->work_color);
		}
	} else {
		/*
		 * Oops, color space is full, wait on overflow queue.
		 * The next flush completion will assign us
		 * flush_color and transfer to flusher_queue.
		 */
		list_add_tail(&this_flusher.list, &wq->flusher_overflow);
	}

	check_flush_dependency(wq, NULL);

	mutex_unlock(&wq->mutex);

	wait_for_completion(&this_flusher.done);

	/*
	 * Wake-up-and-cascade phase
	 *
	 * First flushers are responsible for cascading flushes and
	 * handling overflow.  Non-first flushers can simply return.
	 */
	if (READ_ONCE(wq->first_flusher) != &this_flusher)
		return;

	mutex_lock(&wq->mutex);

	/* we might have raced, check again with mutex held */
	if (wq->first_flusher != &this_flusher)
		goto out_unlock;

	WRITE_ONCE(wq->first_flusher, NULL);

	WARN_ON_ONCE(!list_empty(&this_flusher.list));
	WARN_ON_ONCE(wq->flush_color != this_flusher.flush_color);

	while (true) {
		struct wq_flusher *next, *tmp;

		/* complete all the flushers sharing the current flush color */
		list_for_each_entry_safe(next, tmp, &wq->flusher_queue, list) {
			if (next->flush_color != wq->flush_color)
				break;
			list_del_init(&next->list);
			complete(&next->done);
		}

		WARN_ON_ONCE(!list_empty(&wq->flusher_overflow) &&
			     wq->flush_color != work_next_color(wq->work_color));

		/* this flush_color is finished, advance by one */
		wq->flush_color = work_next_color(wq->flush_color);

		/* one color has been freed, handle overflow queue */
		if (!list_empty(&wq->flusher_overflow)) {
			/*
			 * Assign the same color to all overflowed
			 * flushers, advance work_color and append to
			 * flusher_queue.  This is the start-to-wait
			 * phase for these overflowed flushers.
			 */
			list_for_each_entry(tmp, &wq->flusher_overflow, list)
				tmp->flush_color = wq->work_color;

			wq->work_color = work_next_color(wq->work_color);

			list_splice_tail_init(&wq->flusher_overflow,
					      &wq->flusher_queue);
			flush_workqueue_prep_pwqs(wq, -1, wq->work_color);
		}

		if (list_empty(&wq->flusher_queue)) {
			WARN_ON_ONCE(wq->flush_color != wq->work_color);
			break;
		}

		/*
		 * Need to flush more colors.  Make the next flusher
		 * the new first flusher and arm pwqs.
		 */
		WARN_ON_ONCE(wq->flush_color == wq->work_color);
		WARN_ON_ONCE(wq->flush_color != next->flush_color);

		list_del_init(&next->list);
		wq->first_flusher = next;

		if (flush_workqueue_prep_pwqs(wq, wq->flush_color, -1))
			break;

		/*
		 * Meh... this color is already done, clear first
		 * flusher and repeat cascading.
		 */
		wq->first_flusher = NULL;
	}

out_unlock:
	mutex_unlock(&wq->mutex);
}
EXPORT_SYMBOL(__flush_workqueue);

/**
 * drain_workqueue - drain a workqueue
 * @wq: workqueue to drain
 *
 * Wait until the workqueue becomes empty.  While draining is in progress,
 * only chain queueing is allowed.  IOW, only currently pending or running
 * work items on @wq can queue further work items on it.  @wq is flushed
 * repeatedly until it becomes empty.  The number of flushing is determined
 * by the depth of chaining and should be relatively short.  Whine if it
 * takes too long.
 */
void drain_workqueue(struct workqueue_struct *wq)
{
	unsigned int flush_cnt = 0;
	struct pool_workqueue *pwq;

	/*
	 * __queue_work() needs to test whether there are drainers, is much
	 * hotter than drain_workqueue() and already looks at @wq->flags.
	 * Use __WQ_DRAINING so that queue doesn't have to check nr_drainers.
	 */
	mutex_lock(&wq->mutex);
	if (!wq->nr_drainers++)
		wq->flags |= __WQ_DRAINING;
	mutex_unlock(&wq->mutex);
reflush:
	__flush_workqueue(wq);

	mutex_lock(&wq->mutex);

	for_each_pwq(pwq, wq) {
		bool drained;

		raw_spin_lock_irq(&pwq->pool->lock);
		drained = pwq_is_empty(pwq);
		raw_spin_unlock_irq(&pwq->pool->lock);

		if (drained)
			continue;

		if (++flush_cnt == 10 ||
		    (flush_cnt % 100 == 0 && flush_cnt <= 1000))
			pr_warn("workqueue %s: %s() isn't complete after %u tries\n",
				wq->name, __func__, flush_cnt);

		mutex_unlock(&wq->mutex);
		goto reflush;
	}

	if (!--wq->nr_drainers)
		wq->flags &= ~__WQ_DRAINING;
	mutex_unlock(&wq->mutex);
}
EXPORT_SYMBOL_GPL(drain_workqueue);

static bool start_flush_work(struct work_struct *work, struct wq_barrier *barr,
			     bool from_cancel)
{
	struct worker *worker = NULL;
	struct worker_pool *pool;
	struct pool_workqueue *pwq;
	struct workqueue_struct *wq;

	might_sleep();

	rcu_read_lock();
	pool = get_work_pool(work);
	if (!pool) {
		rcu_read_unlock();
		return false;
	}

	raw_spin_lock_irq(&pool->lock);
	/* see the comment in try_to_grab_pending() with the same code */
	pwq = get_work_pwq(work);
	if (pwq) {
		if (unlikely(pwq->pool != pool))
			goto already_gone;
	} else {
		worker = find_worker_executing_work(pool, work);
		if (!worker)
			goto already_gone;
		pwq = worker->current_pwq;
	}

	wq = pwq->wq;
	check_flush_dependency(wq, work);

	insert_wq_barrier(pwq, barr, work, worker);
	raw_spin_unlock_irq(&pool->lock);

	touch_work_lockdep_map(work, wq);

	/*
	 * Force a lock recursion deadlock when using flush_work() inside a
	 * single-threaded or rescuer equipped workqueue.
	 *
	 * For single threaded workqueues the deadlock happens when the work
	 * is after the work issuing the flush_work(). For rescuer equipped
	 * workqueues the deadlock happens when the rescuer stalls, blocking
	 * forward progress.
	 */
	if (!from_cancel && (wq->saved_max_active == 1 || wq->rescuer))
		touch_wq_lockdep_map(wq);

	rcu_read_unlock();
	return true;
already_gone:
	raw_spin_unlock_irq(&pool->lock);
	rcu_read_unlock();
	return false;
}

static bool __flush_work(struct work_struct *work, bool from_cancel)
{
	struct wq_barrier barr;

	if (WARN_ON(!wq_online))
		return false;

	if (WARN_ON(!work->func))
		return false;

	if (start_flush_work(work, &barr, from_cancel)) {
		wait_for_completion(&barr.done);
		destroy_work_on_stack(&barr.work);
		return true;
	} else {
		return false;
	}
}

/**
 * flush_work - wait for a work to finish executing the last queueing instance
 * @work: the work to flush
 *
 * Wait until @work has finished execution.  @work is guaranteed to be idle
 * on return if it hasn't been requeued since flush started.
 *
 * Return:
 * %true if flush_work() waited for the work to finish execution,
 * %false if it was already idle.
 */
bool flush_work(struct work_struct *work)
{
	return __flush_work(work, false);
}
EXPORT_SYMBOL_GPL(flush_work);

/**
 * flush_delayed_work - wait for a dwork to finish executing the last queueing
 * @dwork: the delayed work to flush
 *
 * Delayed timer is cancelled and the pending work is queued for
 * immediate execution.  Like flush_work(), this function only
 * considers the last queueing instance of @dwork.
 *
 * Return:
 * %true if flush_work() waited for the work to finish execution,
 * %false if it was already idle.
 */
bool flush_delayed_work(struct delayed_work *dwork)
{
	local_irq_disable();
	if (del_timer_sync(&dwork->timer))
		__queue_work(dwork->cpu, dwork->wq, &dwork->work);
	local_irq_enable();
	return flush_work(&dwork->work);
}
EXPORT_SYMBOL(flush_delayed_work);

/**
 * flush_rcu_work - wait for a rwork to finish executing the last queueing
 * @rwork: the rcu work to flush
 *
 * Return:
 * %true if flush_rcu_work() waited for the work to finish execution,
 * %false if it was already idle.
 */
bool flush_rcu_work(struct rcu_work *rwork)
{
	if (test_bit(WORK_STRUCT_PENDING_BIT, work_data_bits(&rwork->work))) {
		rcu_barrier();
		flush_work(&rwork->work);
		return true;
	} else {
		return flush_work(&rwork->work);
	}
}
EXPORT_SYMBOL(flush_rcu_work);

static bool __cancel_work(struct work_struct *work, u32 cflags)
{
	unsigned long irq_flags;
	int ret;

	do {
		ret = try_to_grab_pending(work, cflags, &irq_flags);
	} while (unlikely(ret == -EAGAIN));

	if (unlikely(ret < 0))
		return false;

	set_work_pool_and_clear_pending(work, get_work_pool_id(work), 0);
	local_irq_restore(irq_flags);
	return ret;
}

static bool __cancel_work_sync(struct work_struct *work, u32 cflags)
{
	unsigned long irq_flags;
	bool ret;

	/* claim @work and tell other tasks trying to grab @work to back off */
	ret = work_grab_pending(work, cflags, &irq_flags);
	mark_work_canceling(work);
	local_irq_restore(irq_flags);

	/*
	 * Skip __flush_work() during early boot when we know that @work isn't
	 * executing. This allows canceling during early boot.
	 */
	if (wq_online)
		__flush_work(work, true);

	/*
	 * smp_mb() at the end of set_work_pool_and_clear_pending() is paired
	 * with prepare_to_wait() above so that either waitqueue_active() is
	 * visible here or !work_is_canceling() is visible there.
	 */
	set_work_pool_and_clear_pending(work, WORK_OFFQ_POOL_NONE, 0);

	if (waitqueue_active(&wq_cancel_waitq))
		__wake_up(&wq_cancel_waitq, TASK_NORMAL, 1, work);

	return ret;
}

/*
 * See cancel_delayed_work()
 */
bool cancel_work(struct work_struct *work)
{
	return __cancel_work(work, 0);
}
EXPORT_SYMBOL(cancel_work);

/**
 * cancel_work_sync - cancel a work and wait for it to finish
 * @work: the work to cancel
 *
 * Cancel @work and wait for its execution to finish.  This function
 * can be used even if the work re-queues itself or migrates to
 * another workqueue.  On return from this function, @work is
 * guaranteed to be not pending or executing on any CPU.
 *
 * cancel_work_sync(&delayed_work->work) must not be used for
 * delayed_work's.  Use cancel_delayed_work_sync() instead.
 *
 * The caller must ensure that the workqueue on which @work was last
 * queued can't be destroyed before this function returns.
 *
 * Return:
 * %true if @work was pending, %false otherwise.
 */
bool cancel_work_sync(struct work_struct *work)
{
	return __cancel_work_sync(work, 0);
}
EXPORT_SYMBOL_GPL(cancel_work_sync);

/**
 * cancel_delayed_work - cancel a delayed work
 * @dwork: delayed_work to cancel
 *
 * Kill off a pending delayed_work.
 *
 * Return: %true if @dwork was pending and canceled; %false if it wasn't
 * pending.
 *
 * Note:
 * The work callback function may still be running on return, unless
 * it returns %true and the work doesn't re-arm itself.  Explicitly flush or
 * use cancel_delayed_work_sync() to wait on it.
 *
 * This function is safe to call from any context including IRQ handler.
 */
bool cancel_delayed_work(struct delayed_work *dwork)
{
	return __cancel_work(&dwork->work, WORK_CANCEL_DELAYED);
}
EXPORT_SYMBOL(cancel_delayed_work);

/**
 * cancel_delayed_work_sync - cancel a delayed work and wait for it to finish
 * @dwork: the delayed work cancel
 *
 * This is cancel_work_sync() for delayed works.
 *
 * Return:
 * %true if @dwork was pending, %false otherwise.
 */
bool cancel_delayed_work_sync(struct delayed_work *dwork)
{
	return __cancel_work_sync(&dwork->work, WORK_CANCEL_DELAYED);
}
EXPORT_SYMBOL(cancel_delayed_work_sync);

/**
 * schedule_on_each_cpu - execute a function synchronously on each online CPU
 * @func: the function to call
 *
 * schedule_on_each_cpu() executes @func on each online CPU using the
 * system workqueue and blocks until all CPUs have completed.
 * schedule_on_each_cpu() is very slow.
 *
 * Return:
 * 0 on success, -errno on failure.
 */
int schedule_on_each_cpu(work_func_t func)
{
	int cpu;
	struct work_struct __percpu *works;

	works = alloc_percpu(struct work_struct);
	if (!works)
		return -ENOMEM;

	cpus_read_lock();

	for_each_online_cpu(cpu) {
		struct work_struct *work = per_cpu_ptr(works, cpu);

		INIT_WORK(work, func);
		schedule_work_on(cpu, work);
	}

	for_each_online_cpu(cpu)
		flush_work(per_cpu_ptr(works, cpu));

	cpus_read_unlock();
	free_percpu(works);
	return 0;
}

/**
 * execute_in_process_context - reliably execute the routine with user context
 * @fn:		the function to execute
 * @ew:		guaranteed storage for the execute work structure (must
 *		be available when the work executes)
 *
 * Executes the function immediately if process context is available,
 * otherwise schedules the function for delayed execution.
 *
 * Return:	0 - function was executed
 *		1 - function was scheduled for execution
 */
int execute_in_process_context(work_func_t fn, struct execute_work *ew)
{
	if (!in_interrupt()) {
		fn(&ew->work);
		return 0;
	}

	INIT_WORK(&ew->work, fn);
	schedule_work(&ew->work);

	return 1;
}
EXPORT_SYMBOL_GPL(execute_in_process_context);

/**
 * free_workqueue_attrs - free a workqueue_attrs
 * @attrs: workqueue_attrs to free
 *
 * Undo alloc_workqueue_attrs().
 */
void free_workqueue_attrs(struct workqueue_attrs *attrs)
{
	if (attrs) {
		free_cpumask_var(attrs->cpumask);
		free_cpumask_var(attrs->__pod_cpumask);
		kfree(attrs);
	}
}

/**
 * alloc_workqueue_attrs - allocate a workqueue_attrs
 *
 * Allocate a new workqueue_attrs, initialize with default settings and
 * return it.
 *
 * Return: The allocated new workqueue_attr on success. %NULL on failure.
 */
struct workqueue_attrs *alloc_workqueue_attrs(void)
{
	struct workqueue_attrs *attrs;

	attrs = kzalloc(sizeof(*attrs), GFP_KERNEL);
	if (!attrs)
		goto fail;
	if (!alloc_cpumask_var(&attrs->cpumask, GFP_KERNEL))
		goto fail;
	if (!alloc_cpumask_var(&attrs->__pod_cpumask, GFP_KERNEL))
		goto fail;

	cpumask_copy(attrs->cpumask, cpu_possible_mask);
	attrs->affn_scope = WQ_AFFN_DFL;
	return attrs;
fail:
	free_workqueue_attrs(attrs);
	return NULL;
}

static void copy_workqueue_attrs(struct workqueue_attrs *to,
				 const struct workqueue_attrs *from)
{
	to->nice = from->nice;
	cpumask_copy(to->cpumask, from->cpumask);
	cpumask_copy(to->__pod_cpumask, from->__pod_cpumask);
	to->affn_strict = from->affn_strict;

	/*
	 * Unlike hash and equality test, copying shouldn't ignore wq-only
	 * fields as copying is used for both pool and wq attrs. Instead,
	 * get_unbound_pool() explicitly clears the fields.
	 */
	to->affn_scope = from->affn_scope;
	to->ordered = from->ordered;
}

/*
 * Some attrs fields are workqueue-only. Clear them for worker_pool's. See the
 * comments in 'struct workqueue_attrs' definition.
 */
static void wqattrs_clear_for_pool(struct workqueue_attrs *attrs)
{
	attrs->affn_scope = WQ_AFFN_NR_TYPES;
	attrs->ordered = false;
}

/* hash value of the content of @attr */
static u32 wqattrs_hash(const struct workqueue_attrs *attrs)
{
	u32 hash = 0;

	hash = jhash_1word(attrs->nice, hash);
	hash = jhash(cpumask_bits(attrs->cpumask),
		     BITS_TO_LONGS(nr_cpumask_bits) * sizeof(long), hash);
	hash = jhash(cpumask_bits(attrs->__pod_cpumask),
		     BITS_TO_LONGS(nr_cpumask_bits) * sizeof(long), hash);
	hash = jhash_1word(attrs->affn_strict, hash);
	return hash;
}

/* content equality test */
static bool wqattrs_equal(const struct workqueue_attrs *a,
			  const struct workqueue_attrs *b)
{
	if (a->nice != b->nice)
		return false;
	if (!cpumask_equal(a->cpumask, b->cpumask))
		return false;
	if (!cpumask_equal(a->__pod_cpumask, b->__pod_cpumask))
		return false;
	if (a->affn_strict != b->affn_strict)
		return false;
	return true;
}

/* Update @attrs with actually available CPUs */
static void wqattrs_actualize_cpumask(struct workqueue_attrs *attrs,
				      const cpumask_t *unbound_cpumask)
{
	/*
	 * Calculate the effective CPU mask of @attrs given @unbound_cpumask. If
	 * @attrs->cpumask doesn't overlap with @unbound_cpumask, we fallback to
	 * @unbound_cpumask.
	 */
	cpumask_and(attrs->cpumask, attrs->cpumask, unbound_cpumask);
	if (unlikely(cpumask_empty(attrs->cpumask)))
		cpumask_copy(attrs->cpumask, unbound_cpumask);
}

/* find wq_pod_type to use for @attrs */
static const struct wq_pod_type *
wqattrs_pod_type(const struct workqueue_attrs *attrs)
{
	enum wq_affn_scope scope;
	struct wq_pod_type *pt;

	/* to synchronize access to wq_affn_dfl */
	lockdep_assert_held(&wq_pool_mutex);

	if (attrs->affn_scope == WQ_AFFN_DFL)
		scope = wq_affn_dfl;
	else
		scope = attrs->affn_scope;

	pt = &wq_pod_types[scope];

	if (!WARN_ON_ONCE(attrs->affn_scope == WQ_AFFN_NR_TYPES) &&
	    likely(pt->nr_pods))
		return pt;

	/*
	 * Before workqueue_init_topology(), only SYSTEM is available which is
	 * initialized in workqueue_init_early().
	 */
	pt = &wq_pod_types[WQ_AFFN_SYSTEM];
	BUG_ON(!pt->nr_pods);
	return pt;
}

/**
 * init_worker_pool - initialize a newly zalloc'd worker_pool
 * @pool: worker_pool to initialize
 *
 * Initialize a newly zalloc'd @pool.  It also allocates @pool->attrs.
 *
 * Return: 0 on success, -errno on failure.  Even on failure, all fields
 * inside @pool proper are initialized and put_unbound_pool() can be called
 * on @pool safely to release it.
 */
static int init_worker_pool(struct worker_pool *pool)
{
	raw_spin_lock_init(&pool->lock);
	pool->id = -1;
	pool->cpu = -1;
	pool->node = NUMA_NO_NODE;
	pool->flags |= POOL_DISASSOCIATED;
	pool->watchdog_ts = jiffies;
	INIT_LIST_HEAD(&pool->worklist);
	INIT_LIST_HEAD(&pool->idle_list);
	hash_init(pool->busy_hash);

	timer_setup(&pool->idle_timer, idle_worker_timeout, TIMER_DEFERRABLE);
	INIT_WORK(&pool->idle_cull_work, idle_cull_fn);

	timer_setup(&pool->mayday_timer, pool_mayday_timeout, 0);

	INIT_LIST_HEAD(&pool->workers);
	INIT_LIST_HEAD(&pool->dying_workers);

	ida_init(&pool->worker_ida);
	INIT_HLIST_NODE(&pool->hash_node);
	pool->refcnt = 1;

	/* shouldn't fail above this point */
	pool->attrs = alloc_workqueue_attrs();
	if (!pool->attrs)
		return -ENOMEM;

	wqattrs_clear_for_pool(pool->attrs);

	return 0;
}

#ifdef CONFIG_LOCKDEP
static void wq_init_lockdep(struct workqueue_struct *wq)
{
	char *lock_name;

	lockdep_register_key(&wq->key);
	lock_name = kasprintf(GFP_KERNEL, "%s%s", "(wq_completion)", wq->name);
	if (!lock_name)
		lock_name = wq->name;

	wq->lock_name = lock_name;
	lockdep_init_map(&wq->lockdep_map, lock_name, &wq->key, 0);
}

static void wq_unregister_lockdep(struct workqueue_struct *wq)
{
	lockdep_unregister_key(&wq->key);
}

static void wq_free_lockdep(struct workqueue_struct *wq)
{
	if (wq->lock_name != wq->name)
		kfree(wq->lock_name);
}
#else
static void wq_init_lockdep(struct workqueue_struct *wq)
{
}

static void wq_unregister_lockdep(struct workqueue_struct *wq)
{
}

static void wq_free_lockdep(struct workqueue_struct *wq)
{
}
#endif

static void free_node_nr_active(struct wq_node_nr_active **nna_ar)
{
	int node;

	for_each_node(node) {
		kfree(nna_ar[node]);
		nna_ar[node] = NULL;
	}

	kfree(nna_ar[nr_node_ids]);
	nna_ar[nr_node_ids] = NULL;
}

static void init_node_nr_active(struct wq_node_nr_active *nna)
{
	nna->max = WQ_DFL_MIN_ACTIVE;
	atomic_set(&nna->nr, 0);
	raw_spin_lock_init(&nna->lock);
	INIT_LIST_HEAD(&nna->pending_pwqs);
}

/*
 * Each node's nr_active counter will be accessed mostly from its own node and
 * should be allocated in the node.
 */
static int alloc_node_nr_active(struct wq_node_nr_active **nna_ar)
{
	struct wq_node_nr_active *nna;
	int node;

	for_each_node(node) {
		nna = kzalloc_node(sizeof(*nna), GFP_KERNEL, node);
		if (!nna)
			goto err_free;
		init_node_nr_active(nna);
		nna_ar[node] = nna;
	}

	/* [nr_node_ids] is used as the fallback */
	nna = kzalloc_node(sizeof(*nna), GFP_KERNEL, NUMA_NO_NODE);
	if (!nna)
		goto err_free;
	init_node_nr_active(nna);
	nna_ar[nr_node_ids] = nna;

	return 0;

err_free:
	free_node_nr_active(nna_ar);
	return -ENOMEM;
}

static void rcu_free_wq(struct rcu_head *rcu)
{
	struct workqueue_struct *wq =
		container_of(rcu, struct workqueue_struct, rcu);

	if (wq->flags & WQ_UNBOUND)
		free_node_nr_active(wq->node_nr_active);

	wq_free_lockdep(wq);
	free_percpu(wq->cpu_pwq);
	free_workqueue_attrs(wq->unbound_attrs);
	kfree(wq);
}

static void rcu_free_pool(struct rcu_head *rcu)
{
	struct worker_pool *pool = container_of(rcu, struct worker_pool, rcu);

	ida_destroy(&pool->worker_ida);
	free_workqueue_attrs(pool->attrs);
	kfree(pool);
}

/**
 * put_unbound_pool - put a worker_pool
 * @pool: worker_pool to put
 *
 * Put @pool.  If its refcnt reaches zero, it gets destroyed in RCU
 * safe manner.  get_unbound_pool() calls this function on its failure path
 * and this function should be able to release pools which went through,
 * successfully or not, init_worker_pool().
 *
 * Should be called with wq_pool_mutex held.
 */
static void put_unbound_pool(struct worker_pool *pool)
{
	DECLARE_COMPLETION_ONSTACK(detach_completion);
	struct worker *worker;
	LIST_HEAD(cull_list);

	lockdep_assert_held(&wq_pool_mutex);

	if (--pool->refcnt)
		return;

	/* sanity checks */
	if (WARN_ON(!(pool->cpu < 0)) ||
	    WARN_ON(!list_empty(&pool->worklist)))
		return;

	/* release id and unhash */
	if (pool->id >= 0)
		idr_remove(&worker_pool_idr, pool->id);
	hash_del(&pool->hash_node);

	/*
	 * Become the manager and destroy all workers.  This prevents
	 * @pool's workers from blocking on attach_mutex.  We're the last
	 * manager and @pool gets freed with the flag set.
	 *
	 * Having a concurrent manager is quite unlikely to happen as we can
	 * only get here with
	 *   pwq->refcnt == pool->refcnt == 0
	 * which implies no work queued to the pool, which implies no worker can
	 * become the manager. However a worker could have taken the role of
	 * manager before the refcnts dropped to 0, since maybe_create_worker()
	 * drops pool->lock
	 */
	while (true) {
		rcuwait_wait_event(&manager_wait,
				   !(pool->flags & POOL_MANAGER_ACTIVE),
				   TASK_UNINTERRUPTIBLE);

		mutex_lock(&wq_pool_attach_mutex);
		raw_spin_lock_irq(&pool->lock);
		if (!(pool->flags & POOL_MANAGER_ACTIVE)) {
			pool->flags |= POOL_MANAGER_ACTIVE;
			break;
		}
		raw_spin_unlock_irq(&pool->lock);
		mutex_unlock(&wq_pool_attach_mutex);
	}

	while ((worker = first_idle_worker(pool)))
		set_worker_dying(worker, &cull_list);
	WARN_ON(pool->nr_workers || pool->nr_idle);
	raw_spin_unlock_irq(&pool->lock);

	wake_dying_workers(&cull_list);

	if (!list_empty(&pool->workers) || !list_empty(&pool->dying_workers))
		pool->detach_completion = &detach_completion;
	mutex_unlock(&wq_pool_attach_mutex);

	if (pool->detach_completion)
		wait_for_completion(pool->detach_completion);

	/* shut down the timers */
	del_timer_sync(&pool->idle_timer);
	cancel_work_sync(&pool->idle_cull_work);
	del_timer_sync(&pool->mayday_timer);

	/* RCU protected to allow dereferences from get_work_pool() */
	call_rcu(&pool->rcu, rcu_free_pool);
}

/**
 * get_unbound_pool - get a worker_pool with the specified attributes
 * @attrs: the attributes of the worker_pool to get
 *
 * Obtain a worker_pool which has the same attributes as @attrs, bump the
 * reference count and return it.  If there already is a matching
 * worker_pool, it will be used; otherwise, this function attempts to
 * create a new one.
 *
 * Should be called with wq_pool_mutex held.
 *
 * Return: On success, a worker_pool with the same attributes as @attrs.
 * On failure, %NULL.
 */
static struct worker_pool *get_unbound_pool(const struct workqueue_attrs *attrs)
{
	struct wq_pod_type *pt = &wq_pod_types[WQ_AFFN_NUMA];
	u32 hash = wqattrs_hash(attrs);
	struct worker_pool *pool;
	int pod, node = NUMA_NO_NODE;

	lockdep_assert_held(&wq_pool_mutex);

	/* do we already have a matching pool? */
	hash_for_each_possible(unbound_pool_hash, pool, hash_node, hash) {
		if (wqattrs_equal(pool->attrs, attrs)) {
			pool->refcnt++;
			return pool;
		}
	}

	/* If __pod_cpumask is contained inside a NUMA pod, that's our node */
	for (pod = 0; pod < pt->nr_pods; pod++) {
		if (cpumask_subset(attrs->__pod_cpumask, pt->pod_cpus[pod])) {
			node = pt->pod_node[pod];
			break;
		}
	}

	/* nope, create a new one */
	pool = kzalloc_node(sizeof(*pool), GFP_KERNEL, node);
	if (!pool || init_worker_pool(pool) < 0)
		goto fail;

	pool->node = node;
	copy_workqueue_attrs(pool->attrs, attrs);
	wqattrs_clear_for_pool(pool->attrs);

	if (worker_pool_assign_id(pool) < 0)
		goto fail;

	/* create and start the initial worker */
	if (wq_online && !create_worker(pool))
		goto fail;

	/* install */
	hash_add(unbound_pool_hash, &pool->hash_node, hash);

	return pool;
fail:
	if (pool)
		put_unbound_pool(pool);
	return NULL;
}

static void rcu_free_pwq(struct rcu_head *rcu)
{
	kmem_cache_free(pwq_cache,
			container_of(rcu, struct pool_workqueue, rcu));
}

/*
 * Scheduled on pwq_release_worker by put_pwq() when an unbound pwq hits zero
 * refcnt and needs to be destroyed.
 */
static void pwq_release_workfn(struct kthread_work *work)
{
	struct pool_workqueue *pwq = container_of(work, struct pool_workqueue,
						  release_work);
	struct workqueue_struct *wq = pwq->wq;
	struct worker_pool *pool = pwq->pool;
	bool is_last = false;

	/*
	 * When @pwq is not linked, it doesn't hold any reference to the
	 * @wq, and @wq is invalid to access.
	 */
	if (!list_empty(&pwq->pwqs_node)) {
		mutex_lock(&wq->mutex);
		list_del_rcu(&pwq->pwqs_node);
		is_last = list_empty(&wq->pwqs);

		/*
		 * For ordered workqueue with a plugged dfl_pwq, restart it now.
		 */
		if (!is_last && (wq->flags & __WQ_ORDERED))
			unplug_oldest_pwq(wq);

		mutex_unlock(&wq->mutex);
	}

	if (wq->flags & WQ_UNBOUND) {
		mutex_lock(&wq_pool_mutex);
		put_unbound_pool(pool);
		mutex_unlock(&wq_pool_mutex);
	}

	if (!list_empty(&pwq->pending_node)) {
		struct wq_node_nr_active *nna =
			wq_node_nr_active(pwq->wq, pwq->pool->node);

		raw_spin_lock_irq(&nna->lock);
		list_del_init(&pwq->pending_node);
		raw_spin_unlock_irq(&nna->lock);
	}

	call_rcu(&pwq->rcu, rcu_free_pwq);

	/*
	 * If we're the last pwq going away, @wq is already dead and no one
	 * is gonna access it anymore.  Schedule RCU free.
	 */
	if (is_last) {
		wq_unregister_lockdep(wq);
		call_rcu(&wq->rcu, rcu_free_wq);
	}
}

/* initialize newly allocated @pwq which is associated with @wq and @pool */
static void init_pwq(struct pool_workqueue *pwq, struct workqueue_struct *wq,
		     struct worker_pool *pool)
{
	BUG_ON((unsigned long)pwq & ~WORK_STRUCT_PWQ_MASK);

	memset(pwq, 0, sizeof(*pwq));

	pwq->pool = pool;
	pwq->wq = wq;
	pwq->flush_color = -1;
	pwq->refcnt = 1;
	INIT_LIST_HEAD(&pwq->inactive_works);
	INIT_LIST_HEAD(&pwq->pending_node);
	INIT_LIST_HEAD(&pwq->pwqs_node);
	INIT_LIST_HEAD(&pwq->mayday_node);
	kthread_init_work(&pwq->release_work, pwq_release_workfn);
}

/* sync @pwq with the current state of its associated wq and link it */
static void link_pwq(struct pool_workqueue *pwq)
{
	struct workqueue_struct *wq = pwq->wq;

	lockdep_assert_held(&wq->mutex);

	/* may be called multiple times, ignore if already linked */
	if (!list_empty(&pwq->pwqs_node))
		return;

	/* set the matching work_color */
	pwq->work_color = wq->work_color;

	/* link in @pwq */
	list_add_tail_rcu(&pwq->pwqs_node, &wq->pwqs);
}

/* obtain a pool matching @attr and create a pwq associating the pool and @wq */
static struct pool_workqueue *alloc_unbound_pwq(struct workqueue_struct *wq,
					const struct workqueue_attrs *attrs)
{
	struct worker_pool *pool;
	struct pool_workqueue *pwq;

	lockdep_assert_held(&wq_pool_mutex);

	pool = get_unbound_pool(attrs);
	if (!pool)
		return NULL;

	pwq = kmem_cache_alloc_node(pwq_cache, GFP_KERNEL, pool->node);
	if (!pwq) {
		put_unbound_pool(pool);
		return NULL;
	}

	init_pwq(pwq, wq, pool);
	return pwq;
}

/**
 * wq_calc_pod_cpumask - calculate a wq_attrs' cpumask for a pod
 * @attrs: the wq_attrs of the default pwq of the target workqueue
 * @cpu: the target CPU
 * @cpu_going_down: if >= 0, the CPU to consider as offline
 *
 * Calculate the cpumask a workqueue with @attrs should use on @pod. If
 * @cpu_going_down is >= 0, that cpu is considered offline during calculation.
 * The result is stored in @attrs->__pod_cpumask.
 *
 * If pod affinity is not enabled, @attrs->cpumask is always used. If enabled
 * and @pod has online CPUs requested by @attrs, the returned cpumask is the
 * intersection of the possible CPUs of @pod and @attrs->cpumask.
 *
 * The caller is responsible for ensuring that the cpumask of @pod stays stable.
 */
static void wq_calc_pod_cpumask(struct workqueue_attrs *attrs, int cpu,
				int cpu_going_down)
{
	const struct wq_pod_type *pt = wqattrs_pod_type(attrs);
	int pod = pt->cpu_pod[cpu];

	/* does @pod have any online CPUs @attrs wants? */
	cpumask_and(attrs->__pod_cpumask, pt->pod_cpus[pod], attrs->cpumask);
	cpumask_and(attrs->__pod_cpumask, attrs->__pod_cpumask, cpu_online_mask);
	if (cpu_going_down >= 0)
		cpumask_clear_cpu(cpu_going_down, attrs->__pod_cpumask);

	if (cpumask_empty(attrs->__pod_cpumask)) {
		cpumask_copy(attrs->__pod_cpumask, attrs->cpumask);
		return;
	}

	/* yeap, return possible CPUs in @pod that @attrs wants */
	cpumask_and(attrs->__pod_cpumask, attrs->cpumask, pt->pod_cpus[pod]);

	if (cpumask_empty(attrs->__pod_cpumask))
		pr_warn_once("WARNING: workqueue cpumask: online intersect > "
				"possible intersect\n");
}

/* install @pwq into @wq and return the old pwq, @cpu < 0 for dfl_pwq */
static struct pool_workqueue *install_unbound_pwq(struct workqueue_struct *wq,
					int cpu, struct pool_workqueue *pwq)
{
	struct pool_workqueue __rcu **slot = unbound_pwq_slot(wq, cpu);
	struct pool_workqueue *old_pwq;

	lockdep_assert_held(&wq_pool_mutex);
	lockdep_assert_held(&wq->mutex);

	/* link_pwq() can handle duplicate calls */
	link_pwq(pwq);

	old_pwq = rcu_access_pointer(*slot);
	rcu_assign_pointer(*slot, pwq);
	return old_pwq;
}

/* context to store the prepared attrs & pwqs before applying */
struct apply_wqattrs_ctx {
	struct workqueue_struct	*wq;		/* target workqueue */
	struct workqueue_attrs	*attrs;		/* attrs to apply */
	struct list_head	list;		/* queued for batching commit */
	struct pool_workqueue	*dfl_pwq;
	struct pool_workqueue	*pwq_tbl[];
};

/* free the resources after success or abort */
static void apply_wqattrs_cleanup(struct apply_wqattrs_ctx *ctx)
{
	if (ctx) {
		int cpu;

		for_each_possible_cpu(cpu)
			put_pwq_unlocked(ctx->pwq_tbl[cpu]);
		put_pwq_unlocked(ctx->dfl_pwq);

		free_workqueue_attrs(ctx->attrs);

		kfree(ctx);
	}
}

/* allocate the attrs and pwqs for later installation */
static struct apply_wqattrs_ctx *
apply_wqattrs_prepare(struct workqueue_struct *wq,
		      const struct workqueue_attrs *attrs,
		      const cpumask_var_t unbound_cpumask)
{
	struct apply_wqattrs_ctx *ctx;
	struct workqueue_attrs *new_attrs;
	int cpu;

	lockdep_assert_held(&wq_pool_mutex);

	if (WARN_ON(attrs->affn_scope < 0 ||
		    attrs->affn_scope >= WQ_AFFN_NR_TYPES))
		return ERR_PTR(-EINVAL);

	ctx = kzalloc(struct_size(ctx, pwq_tbl, nr_cpu_ids), GFP_KERNEL);

	new_attrs = alloc_workqueue_attrs();
	if (!ctx || !new_attrs)
		goto out_free;

	/*
	 * If something goes wrong during CPU up/down, we'll fall back to
	 * the default pwq covering whole @attrs->cpumask.  Always create
	 * it even if we don't use it immediately.
	 */
	copy_workqueue_attrs(new_attrs, attrs);
	wqattrs_actualize_cpumask(new_attrs, unbound_cpumask);
	cpumask_copy(new_attrs->__pod_cpumask, new_attrs->cpumask);
	ctx->dfl_pwq = alloc_unbound_pwq(wq, new_attrs);
	if (!ctx->dfl_pwq)
		goto out_free;

	for_each_possible_cpu(cpu) {
		if (new_attrs->ordered) {
			ctx->dfl_pwq->refcnt++;
			ctx->pwq_tbl[cpu] = ctx->dfl_pwq;
		} else {
			wq_calc_pod_cpumask(new_attrs, cpu, -1);
			ctx->pwq_tbl[cpu] = alloc_unbound_pwq(wq, new_attrs);
			if (!ctx->pwq_tbl[cpu])
				goto out_free;
		}
	}

	/* save the user configured attrs and sanitize it. */
	copy_workqueue_attrs(new_attrs, attrs);
	cpumask_and(new_attrs->cpumask, new_attrs->cpumask, cpu_possible_mask);
	cpumask_copy(new_attrs->__pod_cpumask, new_attrs->cpumask);
	ctx->attrs = new_attrs;

	/*
	 * For initialized ordered workqueues, there should only be one pwq
	 * (dfl_pwq). Set the plugged flag of ctx->dfl_pwq to suspend execution
	 * of newly queued work items until execution of older work items in
	 * the old pwq's have completed.
	 */
	if ((wq->flags & __WQ_ORDERED) && !list_empty(&wq->pwqs))
		ctx->dfl_pwq->plugged = true;

	ctx->wq = wq;
	return ctx;

out_free:
	free_workqueue_attrs(new_attrs);
	apply_wqattrs_cleanup(ctx);
	return ERR_PTR(-ENOMEM);
}

/* set attrs and install prepared pwqs, @ctx points to old pwqs on return */
static void apply_wqattrs_commit(struct apply_wqattrs_ctx *ctx)
{
	int cpu;

	/* all pwqs have been created successfully, let's install'em */
	mutex_lock(&ctx->wq->mutex);

	copy_workqueue_attrs(ctx->wq->unbound_attrs, ctx->attrs);

	/* save the previous pwqs and install the new ones */
	for_each_possible_cpu(cpu)
		ctx->pwq_tbl[cpu] = install_unbound_pwq(ctx->wq, cpu,
							ctx->pwq_tbl[cpu]);
	ctx->dfl_pwq = install_unbound_pwq(ctx->wq, -1, ctx->dfl_pwq);

	/* update node_nr_active->max */
	wq_update_node_max_active(ctx->wq, -1);

	/* rescuer needs to respect wq cpumask changes */
	if (ctx->wq->rescuer)
		set_cpus_allowed_ptr(ctx->wq->rescuer->task,
				     unbound_effective_cpumask(ctx->wq));

	mutex_unlock(&ctx->wq->mutex);
}

static int apply_workqueue_attrs_locked(struct workqueue_struct *wq,
					const struct workqueue_attrs *attrs)
{
	struct apply_wqattrs_ctx *ctx;

	/* only unbound workqueues can change attributes */
	if (WARN_ON(!(wq->flags & WQ_UNBOUND)))
		return -EINVAL;

	ctx = apply_wqattrs_prepare(wq, attrs, wq_unbound_cpumask);
	if (IS_ERR(ctx))
		return PTR_ERR(ctx);

	/* the ctx has been prepared successfully, let's commit it */
	apply_wqattrs_commit(ctx);
	apply_wqattrs_cleanup(ctx);

	return 0;
}

/**
 * apply_workqueue_attrs - apply new workqueue_attrs to an unbound workqueue
 * @wq: the target workqueue
 * @attrs: the workqueue_attrs to apply, allocated with alloc_workqueue_attrs()
 *
 * Apply @attrs to an unbound workqueue @wq. Unless disabled, this function maps
 * a separate pwq to each CPU pod with possibles CPUs in @attrs->cpumask so that
 * work items are affine to the pod it was issued on. Older pwqs are released as
 * in-flight work items finish. Note that a work item which repeatedly requeues
 * itself back-to-back will stay on its current pwq.
 *
 * Performs GFP_KERNEL allocations.
 *
 * Assumes caller has CPU hotplug read exclusion, i.e. cpus_read_lock().
 *
 * Return: 0 on success and -errno on failure.
 */
int apply_workqueue_attrs(struct workqueue_struct *wq,
			  const struct workqueue_attrs *attrs)
{
	int ret;

	lockdep_assert_cpus_held();

	mutex_lock(&wq_pool_mutex);
	ret = apply_workqueue_attrs_locked(wq, attrs);
	mutex_unlock(&wq_pool_mutex);

	return ret;
}

/**
 * wq_update_pod - update pod affinity of a wq for CPU hot[un]plug
 * @wq: the target workqueue
 * @cpu: the CPU to update pool association for
 * @hotplug_cpu: the CPU coming up or going down
 * @online: whether @cpu is coming up or going down
 *
 * This function is to be called from %CPU_DOWN_PREPARE, %CPU_ONLINE and
 * %CPU_DOWN_FAILED.  @cpu is being hot[un]plugged, update pod affinity of
 * @wq accordingly.
 *
 *
 * If pod affinity can't be adjusted due to memory allocation failure, it falls
 * back to @wq->dfl_pwq which may not be optimal but is always correct.
 *
 * Note that when the last allowed CPU of a pod goes offline for a workqueue
 * with a cpumask spanning multiple pods, the workers which were already
 * executing the work items for the workqueue will lose their CPU affinity and
 * may execute on any CPU. This is similar to how per-cpu workqueues behave on
 * CPU_DOWN. If a workqueue user wants strict affinity, it's the user's
 * responsibility to flush the work item from CPU_DOWN_PREPARE.
 */
static void wq_update_pod(struct workqueue_struct *wq, int cpu,
			  int hotplug_cpu, bool online)
{
	int off_cpu = online ? -1 : hotplug_cpu;
	struct pool_workqueue *old_pwq = NULL, *pwq;
	struct workqueue_attrs *target_attrs;

	lockdep_assert_held(&wq_pool_mutex);

	if (!(wq->flags & WQ_UNBOUND) || wq->unbound_attrs->ordered)
		return;

	/*
	 * We don't wanna alloc/free wq_attrs for each wq for each CPU.
	 * Let's use a preallocated one.  The following buf is protected by
	 * CPU hotplug exclusion.
	 */
	target_attrs = wq_update_pod_attrs_buf;

	copy_workqueue_attrs(target_attrs, wq->unbound_attrs);
	wqattrs_actualize_cpumask(target_attrs, wq_unbound_cpumask);

	/* nothing to do if the target cpumask matches the current pwq */
	wq_calc_pod_cpumask(target_attrs, cpu, off_cpu);
	if (wqattrs_equal(target_attrs, unbound_pwq(wq, cpu)->pool->attrs))
		return;

	/* create a new pwq */
	pwq = alloc_unbound_pwq(wq, target_attrs);
	if (!pwq) {
		pr_warn("workqueue: allocation failed while updating CPU pod affinity of \"%s\"\n",
			wq->name);
		goto use_dfl_pwq;
	}

	/* Install the new pwq. */
	mutex_lock(&wq->mutex);
	old_pwq = install_unbound_pwq(wq, cpu, pwq);
	goto out_unlock;

use_dfl_pwq:
	mutex_lock(&wq->mutex);
	pwq = unbound_pwq(wq, -1);
	raw_spin_lock_irq(&pwq->pool->lock);
	get_pwq(pwq);
	raw_spin_unlock_irq(&pwq->pool->lock);
	old_pwq = install_unbound_pwq(wq, cpu, pwq);
out_unlock:
	mutex_unlock(&wq->mutex);
	put_pwq_unlocked(old_pwq);
}

static int alloc_and_link_pwqs(struct workqueue_struct *wq)
{
	bool highpri = wq->flags & WQ_HIGHPRI;
	int cpu, ret;

	wq->cpu_pwq = alloc_percpu(struct pool_workqueue *);
	if (!wq->cpu_pwq)
		goto enomem;

	if (!(wq->flags & WQ_UNBOUND)) {
		for_each_possible_cpu(cpu) {
			struct pool_workqueue **pwq_p;
			struct worker_pool __percpu *pools;
			struct worker_pool *pool;

			if (wq->flags & WQ_BH)
				pools = bh_worker_pools;
			else
				pools = cpu_worker_pools;

			pool = &(per_cpu_ptr(pools, cpu)[highpri]);
			pwq_p = per_cpu_ptr(wq->cpu_pwq, cpu);

			*pwq_p = kmem_cache_alloc_node(pwq_cache, GFP_KERNEL,
						       pool->node);
			if (!*pwq_p)
				goto enomem;

			init_pwq(*pwq_p, wq, pool);

			mutex_lock(&wq->mutex);
			link_pwq(*pwq_p);
			mutex_unlock(&wq->mutex);
		}
		return 0;
	}

	cpus_read_lock();
	if (wq->flags & __WQ_ORDERED) {
		struct pool_workqueue *dfl_pwq;

		ret = apply_workqueue_attrs(wq, ordered_wq_attrs[highpri]);
		/* there should only be single pwq for ordering guarantee */
		dfl_pwq = rcu_access_pointer(wq->dfl_pwq);
		WARN(!ret && (wq->pwqs.next != &dfl_pwq->pwqs_node ||
			      wq->pwqs.prev != &dfl_pwq->pwqs_node),
		     "ordering guarantee broken for workqueue %s\n", wq->name);
	} else {
		ret = apply_workqueue_attrs(wq, unbound_std_wq_attrs[highpri]);
	}
	cpus_read_unlock();

	/* for unbound pwq, flush the pwq_release_worker ensures that the
	 * pwq_release_workfn() completes before calling kfree(wq).
	 */
	if (ret)
		kthread_flush_worker(pwq_release_worker);

	return ret;

enomem:
	if (wq->cpu_pwq) {
		for_each_possible_cpu(cpu) {
			struct pool_workqueue *pwq = *per_cpu_ptr(wq->cpu_pwq, cpu);

			if (pwq)
				kmem_cache_free(pwq_cache, pwq);
		}
		free_percpu(wq->cpu_pwq);
		wq->cpu_pwq = NULL;
	}
	return -ENOMEM;
}

static int wq_clamp_max_active(int max_active, unsigned int flags,
			       const char *name)
{
	if (max_active < 1 || max_active > WQ_MAX_ACTIVE)
		pr_warn("workqueue: max_active %d requested for %s is out of range, clamping between %d and %d\n",
			max_active, name, 1, WQ_MAX_ACTIVE);

	return clamp_val(max_active, 1, WQ_MAX_ACTIVE);
}

/*
 * Workqueues which may be used during memory reclaim should have a rescuer
 * to guarantee forward progress.
 */
static int init_rescuer(struct workqueue_struct *wq)
{
	struct worker *rescuer;
	int ret;

	if (!(wq->flags & WQ_MEM_RECLAIM))
		return 0;

	rescuer = alloc_worker(NUMA_NO_NODE);
	if (!rescuer) {
		pr_err("workqueue: Failed to allocate a rescuer for wq \"%s\"\n",
		       wq->name);
		return -ENOMEM;
	}

	rescuer->rescue_wq = wq;
	rescuer->task = kthread_create(rescuer_thread, rescuer, "kworker/R-%s", wq->name);
	if (IS_ERR(rescuer->task)) {
		ret = PTR_ERR(rescuer->task);
		pr_err("workqueue: Failed to create a rescuer kthread for wq \"%s\": %pe",
		       wq->name, ERR_PTR(ret));
		kfree(rescuer);
		return ret;
	}

	wq->rescuer = rescuer;
	if (wq->flags & WQ_UNBOUND)
		kthread_bind_mask(rescuer->task, wq_unbound_cpumask);
	else
		kthread_bind_mask(rescuer->task, cpu_possible_mask);
	wake_up_process(rescuer->task);

	return 0;
}

/**
 * wq_adjust_max_active - update a wq's max_active to the current setting
 * @wq: target workqueue
 *
 * If @wq isn't freezing, set @wq->max_active to the saved_max_active and
 * activate inactive work items accordingly. If @wq is freezing, clear
 * @wq->max_active to zero.
 */
static void wq_adjust_max_active(struct workqueue_struct *wq)
{
	bool activated;
	int new_max, new_min;

	lockdep_assert_held(&wq->mutex);

	if ((wq->flags & WQ_FREEZABLE) && workqueue_freezing) {
		new_max = 0;
		new_min = 0;
	} else {
		new_max = wq->saved_max_active;
		new_min = wq->saved_min_active;
	}

	if (wq->max_active == new_max && wq->min_active == new_min)
		return;

	/*
	 * Update @wq->max/min_active and then kick inactive work items if more
	 * active work items are allowed. This doesn't break work item ordering
	 * because new work items are always queued behind existing inactive
	 * work items if there are any.
	 */
	WRITE_ONCE(wq->max_active, new_max);
	WRITE_ONCE(wq->min_active, new_min);

	if (wq->flags & WQ_UNBOUND)
		wq_update_node_max_active(wq, -1);

	if (new_max == 0)
		return;

	/*
	 * Round-robin through pwq's activating the first inactive work item
	 * until max_active is filled.
	 */
	do {
		struct pool_workqueue *pwq;

		activated = false;
		for_each_pwq(pwq, wq) {
			unsigned long irq_flags;

			/* can be called during early boot w/ irq disabled */
			raw_spin_lock_irqsave(&pwq->pool->lock, irq_flags);
			if (pwq_activate_first_inactive(pwq, true)) {
				activated = true;
				kick_pool(pwq->pool);
			}
			raw_spin_unlock_irqrestore(&pwq->pool->lock, irq_flags);
		}
	} while (activated);
}

__printf(1, 4)
struct workqueue_struct *alloc_workqueue(const char *fmt,
					 unsigned int flags,
					 int max_active, ...)
{
	va_list args;
	struct workqueue_struct *wq;
	size_t wq_size;
	int name_len;

	if (flags & WQ_BH) {
		if (WARN_ON_ONCE(flags & ~__WQ_BH_ALLOWS))
			return NULL;
		if (WARN_ON_ONCE(max_active))
			return NULL;
	}

	/* see the comment above the definition of WQ_POWER_EFFICIENT */
	if ((flags & WQ_POWER_EFFICIENT) && wq_power_efficient)
		flags |= WQ_UNBOUND;

	/* allocate wq and format name */
	if (flags & WQ_UNBOUND)
		wq_size = struct_size(wq, node_nr_active, nr_node_ids + 1);
	else
		wq_size = sizeof(*wq);

	wq = kzalloc(wq_size, GFP_KERNEL);
	if (!wq)
		return NULL;

	if (flags & WQ_UNBOUND) {
		wq->unbound_attrs = alloc_workqueue_attrs();
		if (!wq->unbound_attrs)
			goto err_free_wq;
	}

	va_start(args, max_active);
	name_len = vsnprintf(wq->name, sizeof(wq->name), fmt, args);
	va_end(args);

	if (name_len >= WQ_NAME_LEN)
		pr_warn_once("workqueue: name exceeds WQ_NAME_LEN. Truncating to: %s\n",
			     wq->name);

	if (flags & WQ_BH) {
		/*
		 * BH workqueues always share a single execution context per CPU
		 * and don't impose any max_active limit.
		 */
		max_active = INT_MAX;
	} else {
		max_active = max_active ?: WQ_DFL_ACTIVE;
		max_active = wq_clamp_max_active(max_active, flags, wq->name);
	}

	/* init wq */
	wq->flags = flags;
	wq->max_active = max_active;
	wq->min_active = min(max_active, WQ_DFL_MIN_ACTIVE);
	wq->saved_max_active = wq->max_active;
	wq->saved_min_active = wq->min_active;
	mutex_init(&wq->mutex);
	atomic_set(&wq->nr_pwqs_to_flush, 0);
	INIT_LIST_HEAD(&wq->pwqs);
	INIT_LIST_HEAD(&wq->flusher_queue);
	INIT_LIST_HEAD(&wq->flusher_overflow);
	INIT_LIST_HEAD(&wq->maydays);

	wq_init_lockdep(wq);
	INIT_LIST_HEAD(&wq->list);

	if (flags & WQ_UNBOUND) {
		if (alloc_node_nr_active(wq->node_nr_active) < 0)
			goto err_unreg_lockdep;
	}

	if (alloc_and_link_pwqs(wq) < 0)
		goto err_free_node_nr_active;

	if (wq_online && init_rescuer(wq) < 0)
		goto err_destroy;

	if ((wq->flags & WQ_SYSFS) && workqueue_sysfs_register(wq))
		goto err_destroy;

	/*
	 * wq_pool_mutex protects global freeze state and workqueues list.
	 * Grab it, adjust max_active and add the new @wq to workqueues
	 * list.
	 */
	mutex_lock(&wq_pool_mutex);

	mutex_lock(&wq->mutex);
	wq_adjust_max_active(wq);
	mutex_unlock(&wq->mutex);

	list_add_tail_rcu(&wq->list, &workqueues);

	mutex_unlock(&wq_pool_mutex);

	return wq;

err_free_node_nr_active:
	if (wq->flags & WQ_UNBOUND)
		free_node_nr_active(wq->node_nr_active);
err_unreg_lockdep:
	wq_unregister_lockdep(wq);
	wq_free_lockdep(wq);
err_free_wq:
	free_workqueue_attrs(wq->unbound_attrs);
	kfree(wq);
	return NULL;
err_destroy:
	destroy_workqueue(wq);
	return NULL;
}
EXPORT_SYMBOL_GPL(alloc_workqueue);

static bool pwq_busy(struct pool_workqueue *pwq)
{
	int i;

	for (i = 0; i < WORK_NR_COLORS; i++)
		if (pwq->nr_in_flight[i])
			return true;

	if ((pwq != rcu_access_pointer(pwq->wq->dfl_pwq)) && (pwq->refcnt > 1))
		return true;
	if (!pwq_is_empty(pwq))
		return true;

	return false;
}

/**
 * destroy_workqueue - safely terminate a workqueue
 * @wq: target workqueue
 *
 * Safely destroy a workqueue. All work currently pending will be done first.
 */
void destroy_workqueue(struct workqueue_struct *wq)
{
	struct pool_workqueue *pwq;
	int cpu;

	/*
	 * Remove it from sysfs first so that sanity check failure doesn't
	 * lead to sysfs name conflicts.
	 */
	workqueue_sysfs_unregister(wq);

	/* mark the workqueue destruction is in progress */
	mutex_lock(&wq->mutex);
	wq->flags |= __WQ_DESTROYING;
	mutex_unlock(&wq->mutex);

	/* drain it before proceeding with destruction */
	drain_workqueue(wq);

	/* kill rescuer, if sanity checks fail, leave it w/o rescuer */
	if (wq->rescuer) {
		struct worker *rescuer = wq->rescuer;

		/* this prevents new queueing */
		raw_spin_lock_irq(&wq_mayday_lock);
		wq->rescuer = NULL;
		raw_spin_unlock_irq(&wq_mayday_lock);

		/* rescuer will empty maydays list before exiting */
		kthread_stop(rescuer->task);
		kfree(rescuer);
	}

	/*
	 * Sanity checks - grab all the locks so that we wait for all
	 * in-flight operations which may do put_pwq().
	 */
	mutex_lock(&wq_pool_mutex);
	mutex_lock(&wq->mutex);
	for_each_pwq(pwq, wq) {
		raw_spin_lock_irq(&pwq->pool->lock);
		if (WARN_ON(pwq_busy(pwq))) {
			pr_warn("%s: %s has the following busy pwq\n",
				__func__, wq->name);
			show_pwq(pwq);
			raw_spin_unlock_irq(&pwq->pool->lock);
			mutex_unlock(&wq->mutex);
			mutex_unlock(&wq_pool_mutex);
			show_one_workqueue(wq);
			return;
		}
		raw_spin_unlock_irq(&pwq->pool->lock);
	}
	mutex_unlock(&wq->mutex);

	/*
	 * wq list is used to freeze wq, remove from list after
	 * flushing is complete in case freeze races us.
	 */
	list_del_rcu(&wq->list);
	mutex_unlock(&wq_pool_mutex);

	/*
	 * We're the sole accessor of @wq. Directly access cpu_pwq and dfl_pwq
	 * to put the base refs. @wq will be auto-destroyed from the last
	 * pwq_put. RCU read lock prevents @wq from going away from under us.
	 */
	rcu_read_lock();

	for_each_possible_cpu(cpu) {
		put_pwq_unlocked(unbound_pwq(wq, cpu));
		RCU_INIT_POINTER(*unbound_pwq_slot(wq, cpu), NULL);
	}

	put_pwq_unlocked(unbound_pwq(wq, -1));
	RCU_INIT_POINTER(*unbound_pwq_slot(wq, -1), NULL);

	rcu_read_unlock();
}
EXPORT_SYMBOL_GPL(destroy_workqueue);

/**
 * workqueue_set_max_active - adjust max_active of a workqueue
 * @wq: target workqueue
 * @max_active: new max_active value.
 *
 * Set max_active of @wq to @max_active. See the alloc_workqueue() function
 * comment.
 *
 * CONTEXT:
 * Don't call from IRQ context.
 */
void workqueue_set_max_active(struct workqueue_struct *wq, int max_active)
{
	/* max_active doesn't mean anything for BH workqueues */
	if (WARN_ON(wq->flags & WQ_BH))
		return;
	/* disallow meddling with max_active for ordered workqueues */
	if (WARN_ON(wq->flags & __WQ_ORDERED))
		return;

	max_active = wq_clamp_max_active(max_active, wq->flags, wq->name);

	mutex_lock(&wq->mutex);

	wq->saved_max_active = max_active;
	if (wq->flags & WQ_UNBOUND)
		wq->saved_min_active = min(wq->saved_min_active, max_active);

	wq_adjust_max_active(wq);

	mutex_unlock(&wq->mutex);
}
EXPORT_SYMBOL_GPL(workqueue_set_max_active);

/**
 * workqueue_set_min_active - adjust min_active of an unbound workqueue
 * @wq: target unbound workqueue
 * @min_active: new min_active value
 *
 * Set min_active of an unbound workqueue. Unlike other types of workqueues, an
 * unbound workqueue is not guaranteed to be able to process max_active
 * interdependent work items. Instead, an unbound workqueue is guaranteed to be
 * able to process min_active number of interdependent work items which is
 * %WQ_DFL_MIN_ACTIVE by default.
 *
 * Use this function to adjust the min_active value between 0 and the current
 * max_active.
 */
void workqueue_set_min_active(struct workqueue_struct *wq, int min_active)
{
	/* min_active is only meaningful for non-ordered unbound workqueues */
	if (WARN_ON((wq->flags & (WQ_BH | WQ_UNBOUND | __WQ_ORDERED)) !=
		    WQ_UNBOUND))
		return;

	mutex_lock(&wq->mutex);
	wq->saved_min_active = clamp(min_active, 0, wq->saved_max_active);
	wq_adjust_max_active(wq);
	mutex_unlock(&wq->mutex);
}

/**
 * current_work - retrieve %current task's work struct
 *
 * Determine if %current task is a workqueue worker and what it's working on.
 * Useful to find out the context that the %current task is running in.
 *
 * Return: work struct if %current task is a workqueue worker, %NULL otherwise.
 */
struct work_struct *current_work(void)
{
	struct worker *worker = current_wq_worker();

	return worker ? worker->current_work : NULL;
}
EXPORT_SYMBOL(current_work);

/**
 * current_is_workqueue_rescuer - is %current workqueue rescuer?
 *
 * Determine whether %current is a workqueue rescuer.  Can be used from
 * work functions to determine whether it's being run off the rescuer task.
 *
 * Return: %true if %current is a workqueue rescuer. %false otherwise.
 */
bool current_is_workqueue_rescuer(void)
{
	struct worker *worker = current_wq_worker();

	return worker && worker->rescue_wq;
}

/**
 * workqueue_congested - test whether a workqueue is congested
 * @cpu: CPU in question
 * @wq: target workqueue
 *
 * Test whether @wq's cpu workqueue for @cpu is congested.  There is
 * no synchronization around this function and the test result is
 * unreliable and only useful as advisory hints or for debugging.
 *
 * If @cpu is WORK_CPU_UNBOUND, the test is performed on the local CPU.
 *
 * With the exception of ordered workqueues, all workqueues have per-cpu
 * pool_workqueues, each with its own congested state. A workqueue being
 * congested on one CPU doesn't mean that the workqueue is contested on any
 * other CPUs.
 *
 * Return:
 * %true if congested, %false otherwise.
 */
bool workqueue_congested(int cpu, struct workqueue_struct *wq)
{
	struct pool_workqueue *pwq;
	bool ret;

	rcu_read_lock();
	preempt_disable();

	if (cpu == WORK_CPU_UNBOUND)
		cpu = smp_processor_id();

	pwq = *per_cpu_ptr(wq->cpu_pwq, cpu);
	ret = !list_empty(&pwq->inactive_works);

	preempt_enable();
	rcu_read_unlock();

	return ret;
}
EXPORT_SYMBOL_GPL(workqueue_congested);

/**
 * work_busy - test whether a work is currently pending or running
 * @work: the work to be tested
 *
 * Test whether @work is currently pending or running.  There is no
 * synchronization around this function and the test result is
 * unreliable and only useful as advisory hints or for debugging.
 *
 * Return:
 * OR'd bitmask of WORK_BUSY_* bits.
 */
unsigned int work_busy(struct work_struct *work)
{
	struct worker_pool *pool;
	unsigned long irq_flags;
	unsigned int ret = 0;

	if (work_pending(work))
		ret |= WORK_BUSY_PENDING;

	rcu_read_lock();
	pool = get_work_pool(work);
	if (pool) {
		raw_spin_lock_irqsave(&pool->lock, irq_flags);
		if (find_worker_executing_work(pool, work))
			ret |= WORK_BUSY_RUNNING;
		raw_spin_unlock_irqrestore(&pool->lock, irq_flags);
	}
	rcu_read_unlock();

	return ret;
}
EXPORT_SYMBOL_GPL(work_busy);

/**
 * set_worker_desc - set description for the current work item
 * @fmt: printf-style format string
 * @...: arguments for the format string
 *
 * This function can be called by a running work function to describe what
 * the work item is about.  If the worker task gets dumped, this
 * information will be printed out together to help debugging.  The
 * description can be at most WORKER_DESC_LEN including the trailing '\0'.
 */
void set_worker_desc(const char *fmt, ...)
{
	struct worker *worker = current_wq_worker();
	va_list args;

	if (worker) {
		va_start(args, fmt);
		vsnprintf(worker->desc, sizeof(worker->desc), fmt, args);
		va_end(args);
	}
}
EXPORT_SYMBOL_GPL(set_worker_desc);

/**
 * print_worker_info - print out worker information and description
 * @log_lvl: the log level to use when printing
 * @task: target task
 *
 * If @task is a worker and currently executing a work item, print out the
 * name of the workqueue being serviced and worker description set with
 * set_worker_desc() by the currently executing work item.
 *
 * This function can be safely called on any task as long as the
 * task_struct itself is accessible.  While safe, this function isn't
 * synchronized and may print out mixups or garbages of limited length.
 */
void print_worker_info(const char *log_lvl, struct task_struct *task)
{
	work_func_t *fn = NULL;
	char name[WQ_NAME_LEN] = { };
	char desc[WORKER_DESC_LEN] = { };
	struct pool_workqueue *pwq = NULL;
	struct workqueue_struct *wq = NULL;
	struct worker *worker;

	if (!(task->flags & PF_WQ_WORKER))
		return;

	/*
	 * This function is called without any synchronization and @task
	 * could be in any state.  Be careful with dereferences.
	 */
	worker = kthread_probe_data(task);

	/*
	 * Carefully copy the associated workqueue's workfn, name and desc.
	 * Keep the original last '\0' in case the original is garbage.
	 */
	copy_from_kernel_nofault(&fn, &worker->current_func, sizeof(fn));
	copy_from_kernel_nofault(&pwq, &worker->current_pwq, sizeof(pwq));
	copy_from_kernel_nofault(&wq, &pwq->wq, sizeof(wq));
	copy_from_kernel_nofault(name, wq->name, sizeof(name) - 1);
	copy_from_kernel_nofault(desc, worker->desc, sizeof(desc) - 1);

	if (fn || name[0] || desc[0]) {
		printk("%sWorkqueue: %s %ps", log_lvl, name, fn);
		if (strcmp(name, desc))
			pr_cont(" (%s)", desc);
		pr_cont("\n");
	}
}

static void pr_cont_pool_info(struct worker_pool *pool)
{
	pr_cont(" cpus=%*pbl", nr_cpumask_bits, pool->attrs->cpumask);
	if (pool->node != NUMA_NO_NODE)
		pr_cont(" node=%d", pool->node);
	pr_cont(" flags=0x%x", pool->flags);
	if (pool->flags & POOL_BH)
		pr_cont(" bh%s",
			pool->attrs->nice == HIGHPRI_NICE_LEVEL ? "-hi" : "");
	else
		pr_cont(" nice=%d", pool->attrs->nice);
}

static void pr_cont_worker_id(struct worker *worker)
{
	struct worker_pool *pool = worker->pool;

	if (pool->flags & WQ_BH)
		pr_cont("bh%s",
			pool->attrs->nice == HIGHPRI_NICE_LEVEL ? "-hi" : "");
	else
		pr_cont("%d%s", task_pid_nr(worker->task),
			worker->rescue_wq ? "(RESCUER)" : "");
}

struct pr_cont_work_struct {
	bool comma;
	work_func_t func;
	long ctr;
};

static void pr_cont_work_flush(bool comma, work_func_t func, struct pr_cont_work_struct *pcwsp)
{
	if (!pcwsp->ctr)
		goto out_record;
	if (func == pcwsp->func) {
		pcwsp->ctr++;
		return;
	}
	if (pcwsp->ctr == 1)
		pr_cont("%s %ps", pcwsp->comma ? "," : "", pcwsp->func);
	else
		pr_cont("%s %ld*%ps", pcwsp->comma ? "," : "", pcwsp->ctr, pcwsp->func);
	pcwsp->ctr = 0;
out_record:
	if ((long)func == -1L)
		return;
	pcwsp->comma = comma;
	pcwsp->func = func;
	pcwsp->ctr = 1;
}

static void pr_cont_work(bool comma, struct work_struct *work, struct pr_cont_work_struct *pcwsp)
{
	if (work->func == wq_barrier_func) {
		struct wq_barrier *barr;

		barr = container_of(work, struct wq_barrier, work);

		pr_cont_work_flush(comma, (work_func_t)-1, pcwsp);
		pr_cont("%s BAR(%d)", comma ? "," : "",
			task_pid_nr(barr->task));
	} else {
		if (!comma)
			pr_cont_work_flush(comma, (work_func_t)-1, pcwsp);
		pr_cont_work_flush(comma, work->func, pcwsp);
	}
}

static void show_pwq(struct pool_workqueue *pwq)
{
	struct pr_cont_work_struct pcws = { .ctr = 0, };
	struct worker_pool *pool = pwq->pool;
	struct work_struct *work;
	struct worker *worker;
	bool has_in_flight = false, has_pending = false;
	int bkt;

	pr_info("  pwq %d:", pool->id);
	pr_cont_pool_info(pool);

	pr_cont(" active=%d refcnt=%d%s\n",
		pwq->nr_active, pwq->refcnt,
		!list_empty(&pwq->mayday_node) ? " MAYDAY" : "");

	hash_for_each(pool->busy_hash, bkt, worker, hentry) {
		if (worker->current_pwq == pwq) {
			has_in_flight = true;
			break;
		}
	}
	if (has_in_flight) {
		bool comma = false;

		pr_info("    in-flight:");
		hash_for_each(pool->busy_hash, bkt, worker, hentry) {
			if (worker->current_pwq != pwq)
				continue;

			pr_cont(" %s", comma ? "," : "");
			pr_cont_worker_id(worker);
			pr_cont(":%ps", worker->current_func);
			list_for_each_entry(work, &worker->scheduled, entry)
				pr_cont_work(false, work, &pcws);
			pr_cont_work_flush(comma, (work_func_t)-1L, &pcws);
			comma = true;
		}
		pr_cont("\n");
	}

	list_for_each_entry(work, &pool->worklist, entry) {
		if (get_work_pwq(work) == pwq) {
			has_pending = true;
			break;
		}
	}
	if (has_pending) {
		bool comma = false;

		pr_info("    pending:");
		list_for_each_entry(work, &pool->worklist, entry) {
			if (get_work_pwq(work) != pwq)
				continue;

			pr_cont_work(comma, work, &pcws);
			comma = !(*work_data_bits(work) & WORK_STRUCT_LINKED);
		}
		pr_cont_work_flush(comma, (work_func_t)-1L, &pcws);
		pr_cont("\n");
	}

	if (!list_empty(&pwq->inactive_works)) {
		bool comma = false;

		pr_info("    inactive:");
		list_for_each_entry(work, &pwq->inactive_works, entry) {
			pr_cont_work(comma, work, &pcws);
			comma = !(*work_data_bits(work) & WORK_STRUCT_LINKED);
		}
		pr_cont_work_flush(comma, (work_func_t)-1L, &pcws);
		pr_cont("\n");
	}
}

/**
 * show_one_workqueue - dump state of specified workqueue
 * @wq: workqueue whose state will be printed
 */
void show_one_workqueue(struct workqueue_struct *wq)
{
	struct pool_workqueue *pwq;
	bool idle = true;
	unsigned long irq_flags;

	for_each_pwq(pwq, wq) {
		if (!pwq_is_empty(pwq)) {
			idle = false;
			break;
		}
	}
	if (idle) /* Nothing to print for idle workqueue */
		return;

	pr_info("workqueue %s: flags=0x%x\n", wq->name, wq->flags);

	for_each_pwq(pwq, wq) {
		raw_spin_lock_irqsave(&pwq->pool->lock, irq_flags);
		if (!pwq_is_empty(pwq)) {
			/*
			 * Defer printing to avoid deadlocks in console
			 * drivers that queue work while holding locks
			 * also taken in their write paths.
			 */
			printk_deferred_enter();
			show_pwq(pwq);
			printk_deferred_exit();
		}
		raw_spin_unlock_irqrestore(&pwq->pool->lock, irq_flags);
		/*
		 * We could be printing a lot from atomic context, e.g.
		 * sysrq-t -> show_all_workqueues(). Avoid triggering
		 * hard lockup.
		 */
		touch_nmi_watchdog();
	}

}

/**
 * show_one_worker_pool - dump state of specified worker pool
 * @pool: worker pool whose state will be printed
 */
static void show_one_worker_pool(struct worker_pool *pool)
{
	struct worker *worker;
	bool first = true;
	unsigned long irq_flags;
	unsigned long hung = 0;

	raw_spin_lock_irqsave(&pool->lock, irq_flags);
	if (pool->nr_workers == pool->nr_idle)
		goto next_pool;

	/* How long the first pending work is waiting for a worker. */
	if (!list_empty(&pool->worklist))
		hung = jiffies_to_msecs(jiffies - pool->watchdog_ts) / 1000;

	/*
	 * Defer printing to avoid deadlocks in console drivers that
	 * queue work while holding locks also taken in their write
	 * paths.
	 */
	printk_deferred_enter();
	pr_info("pool %d:", pool->id);
	pr_cont_pool_info(pool);
	pr_cont(" hung=%lus workers=%d", hung, pool->nr_workers);
	if (pool->manager)
		pr_cont(" manager: %d",
			task_pid_nr(pool->manager->task));
	list_for_each_entry(worker, &pool->idle_list, entry) {
		pr_cont(" %s", first ? "idle: " : "");
		pr_cont_worker_id(worker);
		first = false;
	}
	pr_cont("\n");
	printk_deferred_exit();
next_pool:
	raw_spin_unlock_irqrestore(&pool->lock, irq_flags);
	/*
	 * We could be printing a lot from atomic context, e.g.
	 * sysrq-t -> show_all_workqueues(). Avoid triggering
	 * hard lockup.
	 */
	touch_nmi_watchdog();

}

/**
 * show_all_workqueues - dump workqueue state
 *
 * Called from a sysrq handler and prints out all busy workqueues and pools.
 */
void show_all_workqueues(void)
{
	struct workqueue_struct *wq;
	struct worker_pool *pool;
	int pi;

	rcu_read_lock();

	pr_info("Showing busy workqueues and worker pools:\n");

	list_for_each_entry_rcu(wq, &workqueues, list)
		show_one_workqueue(wq);

	for_each_pool(pool, pi)
		show_one_worker_pool(pool);

	rcu_read_unlock();
}

/**
 * show_freezable_workqueues - dump freezable workqueue state
 *
 * Called from try_to_freeze_tasks() and prints out all freezable workqueues
 * still busy.
 */
void show_freezable_workqueues(void)
{
	struct workqueue_struct *wq;

	rcu_read_lock();

	pr_info("Showing freezable workqueues that are still busy:\n");

	list_for_each_entry_rcu(wq, &workqueues, list) {
		if (!(wq->flags & WQ_FREEZABLE))
			continue;
		show_one_workqueue(wq);
	}

	rcu_read_unlock();
}

/* used to show worker information through /proc/PID/{comm,stat,status} */
void wq_worker_comm(char *buf, size_t size, struct task_struct *task)
{
	int off;

	/* always show the actual comm */
	off = strscpy(buf, task->comm, size);
	if (off < 0)
		return;

	/* stabilize PF_WQ_WORKER and worker pool association */
	mutex_lock(&wq_pool_attach_mutex);

	if (task->flags & PF_WQ_WORKER) {
		struct worker *worker = kthread_data(task);
		struct worker_pool *pool = worker->pool;

		if (pool) {
			raw_spin_lock_irq(&pool->lock);
			/*
			 * ->desc tracks information (wq name or
			 * set_worker_desc()) for the latest execution.  If
			 * current, prepend '+', otherwise '-'.
			 */
			if (worker->desc[0] != '\0') {
				if (worker->current_work)
					scnprintf(buf + off, size - off, "+%s",
						  worker->desc);
				else
					scnprintf(buf + off, size - off, "-%s",
						  worker->desc);
			}
			raw_spin_unlock_irq(&pool->lock);
		}
	}

	mutex_unlock(&wq_pool_attach_mutex);
}

#ifdef CONFIG_SMP

/*
 * CPU hotplug.
 *
 * There are two challenges in supporting CPU hotplug.  Firstly, there
 * are a lot of assumptions on strong associations among work, pwq and
 * pool which make migrating pending and scheduled works very
 * difficult to implement without impacting hot paths.  Secondly,
 * worker pools serve mix of short, long and very long running works making
 * blocked draining impractical.
 *
 * This is solved by allowing the pools to be disassociated from the CPU
 * running as an unbound one and allowing it to be reattached later if the
 * cpu comes back online.
 */

static void unbind_workers(int cpu)
{
	struct worker_pool *pool;
	struct worker *worker;

	for_each_cpu_worker_pool(pool, cpu) {
		mutex_lock(&wq_pool_attach_mutex);
		raw_spin_lock_irq(&pool->lock);

		/*
		 * We've blocked all attach/detach operations. Make all workers
		 * unbound and set DISASSOCIATED.  Before this, all workers
		 * must be on the cpu.  After this, they may become diasporas.
		 * And the preemption disabled section in their sched callbacks
		 * are guaranteed to see WORKER_UNBOUND since the code here
		 * is on the same cpu.
		 */
		for_each_pool_worker(worker, pool)
			worker->flags |= WORKER_UNBOUND;

		pool->flags |= POOL_DISASSOCIATED;

		/*
		 * The handling of nr_running in sched callbacks are disabled
		 * now.  Zap nr_running.  After this, nr_running stays zero and
		 * need_more_worker() and keep_working() are always true as
		 * long as the worklist is not empty.  This pool now behaves as
		 * an unbound (in terms of concurrency management) pool which
		 * are served by workers tied to the pool.
		 */
		pool->nr_running = 0;

		/*
		 * With concurrency management just turned off, a busy
		 * worker blocking could lead to lengthy stalls.  Kick off
		 * unbound chain execution of currently pending work items.
		 */
		kick_pool(pool);

		raw_spin_unlock_irq(&pool->lock);

		for_each_pool_worker(worker, pool)
			unbind_worker(worker);

		mutex_unlock(&wq_pool_attach_mutex);
	}
}

/**
 * rebind_workers - rebind all workers of a pool to the associated CPU
 * @pool: pool of interest
 *
 * @pool->cpu is coming online.  Rebind all workers to the CPU.
 */
static void rebind_workers(struct worker_pool *pool)
{
	struct worker *worker;

	lockdep_assert_held(&wq_pool_attach_mutex);

	/*
	 * Restore CPU affinity of all workers.  As all idle workers should
	 * be on the run-queue of the associated CPU before any local
	 * wake-ups for concurrency management happen, restore CPU affinity
	 * of all workers first and then clear UNBOUND.  As we're called
	 * from CPU_ONLINE, the following shouldn't fail.
	 */
	for_each_pool_worker(worker, pool) {
		kthread_set_per_cpu(worker->task, pool->cpu);
		WARN_ON_ONCE(set_cpus_allowed_ptr(worker->task,
						  pool_allowed_cpus(pool)) < 0);
	}

	raw_spin_lock_irq(&pool->lock);

	pool->flags &= ~POOL_DISASSOCIATED;

	for_each_pool_worker(worker, pool) {
		unsigned int worker_flags = worker->flags;

		/*
		 * We want to clear UNBOUND but can't directly call
		 * worker_clr_flags() or adjust nr_running.  Atomically
		 * replace UNBOUND with another NOT_RUNNING flag REBOUND.
		 * @worker will clear REBOUND using worker_clr_flags() when
		 * it initiates the next execution cycle thus restoring
		 * concurrency management.  Note that when or whether
		 * @worker clears REBOUND doesn't affect correctness.
		 *
		 * WRITE_ONCE() is necessary because @worker->flags may be
		 * tested without holding any lock in
		 * wq_worker_running().  Without it, NOT_RUNNING test may
		 * fail incorrectly leading to premature concurrency
		 * management operations.
		 */
		WARN_ON_ONCE(!(worker_flags & WORKER_UNBOUND));
		worker_flags |= WORKER_REBOUND;
		worker_flags &= ~WORKER_UNBOUND;
		WRITE_ONCE(worker->flags, worker_flags);
	}

	raw_spin_unlock_irq(&pool->lock);
}

/**
 * restore_unbound_workers_cpumask - restore cpumask of unbound workers
 * @pool: unbound pool of interest
 * @cpu: the CPU which is coming up
 *
 * An unbound pool may end up with a cpumask which doesn't have any online
 * CPUs.  When a worker of such pool get scheduled, the scheduler resets
 * its cpus_allowed.  If @cpu is in @pool's cpumask which didn't have any
 * online CPU before, cpus_allowed of all its workers should be restored.
 */
static void restore_unbound_workers_cpumask(struct worker_pool *pool, int cpu)
{
	static cpumask_t cpumask;
	struct worker *worker;

	lockdep_assert_held(&wq_pool_attach_mutex);

	/* is @cpu allowed for @pool? */
	if (!cpumask_test_cpu(cpu, pool->attrs->cpumask))
		return;

	cpumask_and(&cpumask, pool->attrs->cpumask, cpu_online_mask);

	/* as we're called from CPU_ONLINE, the following shouldn't fail */
	for_each_pool_worker(worker, pool)
		WARN_ON_ONCE(set_cpus_allowed_ptr(worker->task, &cpumask) < 0);
}

int workqueue_prepare_cpu(unsigned int cpu)
{
	struct worker_pool *pool;

	for_each_cpu_worker_pool(pool, cpu) {
		if (pool->nr_workers)
			continue;
		if (!create_worker(pool))
			return -ENOMEM;
	}
	return 0;
}

int workqueue_online_cpu(unsigned int cpu)
{
	struct worker_pool *pool;
	struct workqueue_struct *wq;
	int pi;

	mutex_lock(&wq_pool_mutex);

	for_each_pool(pool, pi) {
		/* BH pools aren't affected by hotplug */
		if (pool->flags & POOL_BH)
			continue;

		mutex_lock(&wq_pool_attach_mutex);
		if (pool->cpu == cpu)
			rebind_workers(pool);
		else if (pool->cpu < 0)
			restore_unbound_workers_cpumask(pool, cpu);
		mutex_unlock(&wq_pool_attach_mutex);
	}

	/* update pod affinity of unbound workqueues */
	list_for_each_entry(wq, &workqueues, list) {
		struct workqueue_attrs *attrs = wq->unbound_attrs;

		if (attrs) {
			const struct wq_pod_type *pt = wqattrs_pod_type(attrs);
			int tcpu;

			for_each_cpu(tcpu, pt->pod_cpus[pt->cpu_pod[cpu]])
				wq_update_pod(wq, tcpu, cpu, true);

			mutex_lock(&wq->mutex);
			wq_update_node_max_active(wq, -1);
			mutex_unlock(&wq->mutex);
		}
	}

	mutex_unlock(&wq_pool_mutex);
	return 0;
}

int workqueue_offline_cpu(unsigned int cpu)
{
	struct workqueue_struct *wq;

	/* unbinding per-cpu workers should happen on the local CPU */
	if (WARN_ON(cpu != smp_processor_id()))
		return -1;

	unbind_workers(cpu);

	/* update pod affinity of unbound workqueues */
	mutex_lock(&wq_pool_mutex);
	list_for_each_entry(wq, &workqueues, list) {
		struct workqueue_attrs *attrs = wq->unbound_attrs;

		if (attrs) {
			const struct wq_pod_type *pt = wqattrs_pod_type(attrs);
			int tcpu;

			for_each_cpu(tcpu, pt->pod_cpus[pt->cpu_pod[cpu]])
				wq_update_pod(wq, tcpu, cpu, false);

			mutex_lock(&wq->mutex);
			wq_update_node_max_active(wq, cpu);
			mutex_unlock(&wq->mutex);
		}
	}
	mutex_unlock(&wq_pool_mutex);

	return 0;
}

struct work_for_cpu {
	struct work_struct work;
	long (*fn)(void *);
	void *arg;
	long ret;
};

static void work_for_cpu_fn(struct work_struct *work)
{
	struct work_for_cpu *wfc = container_of(work, struct work_for_cpu, work);

	wfc->ret = wfc->fn(wfc->arg);
}

/**
 * work_on_cpu_key - run a function in thread context on a particular cpu
 * @cpu: the cpu to run on
 * @fn: the function to run
 * @arg: the function arg
 * @key: The lock class key for lock debugging purposes
 *
 * It is up to the caller to ensure that the cpu doesn't go offline.
 * The caller must not hold any locks which would prevent @fn from completing.
 *
 * Return: The value @fn returns.
 */
long work_on_cpu_key(int cpu, long (*fn)(void *),
		     void *arg, struct lock_class_key *key)
{
	struct work_for_cpu wfc = { .fn = fn, .arg = arg };

	INIT_WORK_ONSTACK_KEY(&wfc.work, work_for_cpu_fn, key);
	schedule_work_on(cpu, &wfc.work);
	flush_work(&wfc.work);
	destroy_work_on_stack(&wfc.work);
	return wfc.ret;
}
EXPORT_SYMBOL_GPL(work_on_cpu_key);

/**
 * work_on_cpu_safe_key - run a function in thread context on a particular cpu
 * @cpu: the cpu to run on
 * @fn:  the function to run
 * @arg: the function argument
 * @key: The lock class key for lock debugging purposes
 *
 * Disables CPU hotplug and calls work_on_cpu(). The caller must not hold
 * any locks which would prevent @fn from completing.
 *
 * Return: The value @fn returns.
 */
long work_on_cpu_safe_key(int cpu, long (*fn)(void *),
			  void *arg, struct lock_class_key *key)
{
	long ret = -ENODEV;

	cpus_read_lock();
	if (cpu_online(cpu))
		ret = work_on_cpu_key(cpu, fn, arg, key);
	cpus_read_unlock();
	return ret;
}
EXPORT_SYMBOL_GPL(work_on_cpu_safe_key);
#endif /* CONFIG_SMP */

#ifdef CONFIG_FREEZER

/**
 * freeze_workqueues_begin - begin freezing workqueues
 *
 * Start freezing workqueues.  After this function returns, all freezable
 * workqueues will queue new works to their inactive_works list instead of
 * pool->worklist.
 *
 * CONTEXT:
 * Grabs and releases wq_pool_mutex, wq->mutex and pool->lock's.
 */
void freeze_workqueues_begin(void)
{
	struct workqueue_struct *wq;

	mutex_lock(&wq_pool_mutex);

	WARN_ON_ONCE(workqueue_freezing);
	workqueue_freezing = true;

	list_for_each_entry(wq, &workqueues, list) {
		mutex_lock(&wq->mutex);
		wq_adjust_max_active(wq);
		mutex_unlock(&wq->mutex);
	}

	mutex_unlock(&wq_pool_mutex);
}

/**
 * freeze_workqueues_busy - are freezable workqueues still busy?
 *
 * Check whether freezing is complete.  This function must be called
 * between freeze_workqueues_begin() and thaw_workqueues().
 *
 * CONTEXT:
 * Grabs and releases wq_pool_mutex.
 *
 * Return:
 * %true if some freezable workqueues are still busy.  %false if freezing
 * is complete.
 */
bool freeze_workqueues_busy(void)
{
	bool busy = false;
	struct workqueue_struct *wq;
	struct pool_workqueue *pwq;

	mutex_lock(&wq_pool_mutex);

	WARN_ON_ONCE(!workqueue_freezing);

	list_for_each_entry(wq, &workqueues, list) {
		if (!(wq->flags & WQ_FREEZABLE))
			continue;
		/*
		 * nr_active is monotonically decreasing.  It's safe
		 * to peek without lock.
		 */
		rcu_read_lock();
		for_each_pwq(pwq, wq) {
			WARN_ON_ONCE(pwq->nr_active < 0);
			if (pwq->nr_active) {
				busy = true;
				rcu_read_unlock();
				goto out_unlock;
			}
		}
		rcu_read_unlock();
	}
out_unlock:
	mutex_unlock(&wq_pool_mutex);
	return busy;
}

/**
 * thaw_workqueues - thaw workqueues
 *
 * Thaw workqueues.  Normal queueing is restored and all collected
 * frozen works are transferred to their respective pool worklists.
 *
 * CONTEXT:
 * Grabs and releases wq_pool_mutex, wq->mutex and pool->lock's.
 */
void thaw_workqueues(void)
{
	struct workqueue_struct *wq;

	mutex_lock(&wq_pool_mutex);

	if (!workqueue_freezing)
		goto out_unlock;

	workqueue_freezing = false;

	/* restore max_active and repopulate worklist */
	list_for_each_entry(wq, &workqueues, list) {
		mutex_lock(&wq->mutex);
		wq_adjust_max_active(wq);
		mutex_unlock(&wq->mutex);
	}

out_unlock:
	mutex_unlock(&wq_pool_mutex);
}
#endif /* CONFIG_FREEZER */

static int workqueue_apply_unbound_cpumask(const cpumask_var_t unbound_cpumask)
{
	LIST_HEAD(ctxs);
	int ret = 0;
	struct workqueue_struct *wq;
	struct apply_wqattrs_ctx *ctx, *n;

	lockdep_assert_held(&wq_pool_mutex);

	list_for_each_entry(wq, &workqueues, list) {
		if (!(wq->flags & WQ_UNBOUND) || (wq->flags & __WQ_DESTROYING))
			continue;

		ctx = apply_wqattrs_prepare(wq, wq->unbound_attrs, unbound_cpumask);
		if (IS_ERR(ctx)) {
			ret = PTR_ERR(ctx);
			break;
		}

		list_add_tail(&ctx->list, &ctxs);
	}

	list_for_each_entry_safe(ctx, n, &ctxs, list) {
		if (!ret)
			apply_wqattrs_commit(ctx);
		apply_wqattrs_cleanup(ctx);
	}

	if (!ret) {
		mutex_lock(&wq_pool_attach_mutex);
		cpumask_copy(wq_unbound_cpumask, unbound_cpumask);
		mutex_unlock(&wq_pool_attach_mutex);
	}
	return ret;
}

/**
 * workqueue_unbound_exclude_cpumask - Exclude given CPUs from unbound cpumask
 * @exclude_cpumask: the cpumask to be excluded from wq_unbound_cpumask
 *
 * This function can be called from cpuset code to provide a set of isolated
 * CPUs that should be excluded from wq_unbound_cpumask. The caller must hold
 * either cpus_read_lock or cpus_write_lock.
 */
int workqueue_unbound_exclude_cpumask(cpumask_var_t exclude_cpumask)
{
	cpumask_var_t cpumask;
	int ret = 0;

	if (!zalloc_cpumask_var(&cpumask, GFP_KERNEL))
		return -ENOMEM;

	lockdep_assert_cpus_held();
	mutex_lock(&wq_pool_mutex);

	/* Save the current isolated cpumask & export it via sysfs */
	cpumask_copy(wq_isolated_cpumask, exclude_cpumask);

	/*
	 * If the operation fails, it will fall back to
	 * wq_requested_unbound_cpumask which is initially set to
	 * (HK_TYPE_WQ ∩ HK_TYPE_DOMAIN) house keeping mask and rewritten
	 * by any subsequent write to workqueue/cpumask sysfs file.
	 */
	if (!cpumask_andnot(cpumask, wq_requested_unbound_cpumask, exclude_cpumask))
		cpumask_copy(cpumask, wq_requested_unbound_cpumask);
	if (!cpumask_equal(cpumask, wq_unbound_cpumask))
		ret = workqueue_apply_unbound_cpumask(cpumask);

	mutex_unlock(&wq_pool_mutex);
	free_cpumask_var(cpumask);
	return ret;
}

static int parse_affn_scope(const char *val)
{
	int i;

	for (i = 0; i < ARRAY_SIZE(wq_affn_names); i++) {
		if (!strncasecmp(val, wq_affn_names[i], strlen(wq_affn_names[i])))
			return i;
	}
	return -EINVAL;
}

static int wq_affn_dfl_set(const char *val, const struct kernel_param *kp)
{
	struct workqueue_struct *wq;
	int affn, cpu;

	affn = parse_affn_scope(val);
	if (affn < 0)
		return affn;
	if (affn == WQ_AFFN_DFL)
		return -EINVAL;

	cpus_read_lock();
	mutex_lock(&wq_pool_mutex);

	wq_affn_dfl = affn;

	list_for_each_entry(wq, &workqueues, list) {
		for_each_online_cpu(cpu) {
			wq_update_pod(wq, cpu, cpu, true);
		}
	}

	mutex_unlock(&wq_pool_mutex);
	cpus_read_unlock();

	return 0;
}

static int wq_affn_dfl_get(char *buffer, const struct kernel_param *kp)
{
	return scnprintf(buffer, PAGE_SIZE, "%s\n", wq_affn_names[wq_affn_dfl]);
}

static const struct kernel_param_ops wq_affn_dfl_ops = {
	.set	= wq_affn_dfl_set,
	.get	= wq_affn_dfl_get,
};

module_param_cb(default_affinity_scope, &wq_affn_dfl_ops, NULL, 0644);

#ifdef CONFIG_SYSFS
/*
 * Workqueues with WQ_SYSFS flag set is visible to userland via
 * /sys/bus/workqueue/devices/WQ_NAME.  All visible workqueues have the
 * following attributes.
 *
 *  per_cpu		RO bool	: whether the workqueue is per-cpu or unbound
 *  max_active		RW int	: maximum number of in-flight work items
 *
 * Unbound workqueues have the following extra attributes.
 *
 *  nice		RW int	: nice value of the workers
 *  cpumask		RW mask	: bitmask of allowed CPUs for the workers
 *  affinity_scope	RW str  : worker CPU affinity scope (cache, numa, none)
 *  affinity_strict	RW bool : worker CPU affinity is strict
 */
struct wq_device {
	struct workqueue_struct		*wq;
	struct device			dev;
};

static struct workqueue_struct *dev_to_wq(struct device *dev)
{
	struct wq_device *wq_dev = container_of(dev, struct wq_device, dev);

	return wq_dev->wq;
}

static ssize_t per_cpu_show(struct device *dev, struct device_attribute *attr,
			    char *buf)
{
	struct workqueue_struct *wq = dev_to_wq(dev);

	return scnprintf(buf, PAGE_SIZE, "%d\n", (bool)!(wq->flags & WQ_UNBOUND));
}
static DEVICE_ATTR_RO(per_cpu);

static ssize_t max_active_show(struct device *dev,
			       struct device_attribute *attr, char *buf)
{
	struct workqueue_struct *wq = dev_to_wq(dev);

	return scnprintf(buf, PAGE_SIZE, "%d\n", wq->saved_max_active);
}

static ssize_t max_active_store(struct device *dev,
				struct device_attribute *attr, const char *buf,
				size_t count)
{
	struct workqueue_struct *wq = dev_to_wq(dev);
	int val;

	if (sscanf(buf, "%d", &val) != 1 || val <= 0)
		return -EINVAL;

	workqueue_set_max_active(wq, val);
	return count;
}
static DEVICE_ATTR_RW(max_active);

static struct attribute *wq_sysfs_attrs[] = {
	&dev_attr_per_cpu.attr,
	&dev_attr_max_active.attr,
	NULL,
};
ATTRIBUTE_GROUPS(wq_sysfs);

static void apply_wqattrs_lock(void)
{
	/* CPUs should stay stable across pwq creations and installations */
	cpus_read_lock();
	mutex_lock(&wq_pool_mutex);
}

static void apply_wqattrs_unlock(void)
{
	mutex_unlock(&wq_pool_mutex);
	cpus_read_unlock();
}

static ssize_t wq_nice_show(struct device *dev, struct device_attribute *attr,
			    char *buf)
{
	struct workqueue_struct *wq = dev_to_wq(dev);
	int written;

	mutex_lock(&wq->mutex);
	written = scnprintf(buf, PAGE_SIZE, "%d\n", wq->unbound_attrs->nice);
	mutex_unlock(&wq->mutex);

	return written;
}

/* prepare workqueue_attrs for sysfs store operations */
static struct workqueue_attrs *wq_sysfs_prep_attrs(struct workqueue_struct *wq)
{
	struct workqueue_attrs *attrs;

	lockdep_assert_held(&wq_pool_mutex);

	attrs = alloc_workqueue_attrs();
	if (!attrs)
		return NULL;

	copy_workqueue_attrs(attrs, wq->unbound_attrs);
	return attrs;
}

static ssize_t wq_nice_store(struct device *dev, struct device_attribute *attr,
			     const char *buf, size_t count)
{
	struct workqueue_struct *wq = dev_to_wq(dev);
	struct workqueue_attrs *attrs;
	int ret = -ENOMEM;

	apply_wqattrs_lock();

	attrs = wq_sysfs_prep_attrs(wq);
	if (!attrs)
		goto out_unlock;

	if (sscanf(buf, "%d", &attrs->nice) == 1 &&
	    attrs->nice >= MIN_NICE && attrs->nice <= MAX_NICE)
		ret = apply_workqueue_attrs_locked(wq, attrs);
	else
		ret = -EINVAL;

out_unlock:
	apply_wqattrs_unlock();
	free_workqueue_attrs(attrs);
	return ret ?: count;
}

static ssize_t wq_cpumask_show(struct device *dev,
			       struct device_attribute *attr, char *buf)
{
	struct workqueue_struct *wq = dev_to_wq(dev);
	int written;

	mutex_lock(&wq->mutex);
	written = scnprintf(buf, PAGE_SIZE, "%*pb\n",
			    cpumask_pr_args(wq->unbound_attrs->cpumask));
	mutex_unlock(&wq->mutex);
	return written;
}

static ssize_t wq_cpumask_store(struct device *dev,
				struct device_attribute *attr,
				const char *buf, size_t count)
{
	struct workqueue_struct *wq = dev_to_wq(dev);
	struct workqueue_attrs *attrs;
	int ret = -ENOMEM;

	apply_wqattrs_lock();

	attrs = wq_sysfs_prep_attrs(wq);
	if (!attrs)
		goto out_unlock;

	ret = cpumask_parse(buf, attrs->cpumask);
	if (!ret)
		ret = apply_workqueue_attrs_locked(wq, attrs);

out_unlock:
	apply_wqattrs_unlock();
	free_workqueue_attrs(attrs);
	return ret ?: count;
}

static ssize_t wq_affn_scope_show(struct device *dev,
				  struct device_attribute *attr, char *buf)
{
	struct workqueue_struct *wq = dev_to_wq(dev);
	int written;

	mutex_lock(&wq->mutex);
	if (wq->unbound_attrs->affn_scope == WQ_AFFN_DFL)
		written = scnprintf(buf, PAGE_SIZE, "%s (%s)\n",
				    wq_affn_names[WQ_AFFN_DFL],
				    wq_affn_names[wq_affn_dfl]);
	else
		written = scnprintf(buf, PAGE_SIZE, "%s\n",
				    wq_affn_names[wq->unbound_attrs->affn_scope]);
	mutex_unlock(&wq->mutex);

	return written;
}

static ssize_t wq_affn_scope_store(struct device *dev,
				   struct device_attribute *attr,
				   const char *buf, size_t count)
{
	struct workqueue_struct *wq = dev_to_wq(dev);
	struct workqueue_attrs *attrs;
	int affn, ret = -ENOMEM;

	affn = parse_affn_scope(buf);
	if (affn < 0)
		return affn;

	apply_wqattrs_lock();
	attrs = wq_sysfs_prep_attrs(wq);
	if (attrs) {
		attrs->affn_scope = affn;
		ret = apply_workqueue_attrs_locked(wq, attrs);
	}
	apply_wqattrs_unlock();
	free_workqueue_attrs(attrs);
	return ret ?: count;
}

static ssize_t wq_affinity_strict_show(struct device *dev,
				       struct device_attribute *attr, char *buf)
{
	struct workqueue_struct *wq = dev_to_wq(dev);

	return scnprintf(buf, PAGE_SIZE, "%d\n",
			 wq->unbound_attrs->affn_strict);
}

static ssize_t wq_affinity_strict_store(struct device *dev,
					struct device_attribute *attr,
					const char *buf, size_t count)
{
	struct workqueue_struct *wq = dev_to_wq(dev);
	struct workqueue_attrs *attrs;
	int v, ret = -ENOMEM;

	if (sscanf(buf, "%d", &v) != 1)
		return -EINVAL;

	apply_wqattrs_lock();
	attrs = wq_sysfs_prep_attrs(wq);
	if (attrs) {
		attrs->affn_strict = (bool)v;
		ret = apply_workqueue_attrs_locked(wq, attrs);
	}
	apply_wqattrs_unlock();
	free_workqueue_attrs(attrs);
	return ret ?: count;
}

static struct device_attribute wq_sysfs_unbound_attrs[] = {
	__ATTR(nice, 0644, wq_nice_show, wq_nice_store),
	__ATTR(cpumask, 0644, wq_cpumask_show, wq_cpumask_store),
	__ATTR(affinity_scope, 0644, wq_affn_scope_show, wq_affn_scope_store),
	__ATTR(affinity_strict, 0644, wq_affinity_strict_show, wq_affinity_strict_store),
	__ATTR_NULL,
};

static struct bus_type wq_subsys = {
	.name				= "workqueue",
	.dev_groups			= wq_sysfs_groups,
};

/**
 *  workqueue_set_unbound_cpumask - Set the low-level unbound cpumask
 *  @cpumask: the cpumask to set
 *
 *  The low-level workqueues cpumask is a global cpumask that limits
 *  the affinity of all unbound workqueues.  This function check the @cpumask
 *  and apply it to all unbound workqueues and updates all pwqs of them.
 *
 *  Return:	0	- Success
 *		-EINVAL	- Invalid @cpumask
 *		-ENOMEM	- Failed to allocate memory for attrs or pwqs.
 */
static int workqueue_set_unbound_cpumask(cpumask_var_t cpumask)
{
	int ret = -EINVAL;

	/*
	 * Not excluding isolated cpus on purpose.
	 * If the user wishes to include them, we allow that.
	 */
	cpumask_and(cpumask, cpumask, cpu_possible_mask);
	if (!cpumask_empty(cpumask)) {
		apply_wqattrs_lock();
		cpumask_copy(wq_requested_unbound_cpumask, cpumask);
		if (cpumask_equal(cpumask, wq_unbound_cpumask)) {
			ret = 0;
			goto out_unlock;
		}

		ret = workqueue_apply_unbound_cpumask(cpumask);

out_unlock:
		apply_wqattrs_unlock();
	}

	return ret;
}

static ssize_t __wq_cpumask_show(struct device *dev,
		struct device_attribute *attr, char *buf, cpumask_var_t mask)
{
	int written;

	mutex_lock(&wq_pool_mutex);
	written = scnprintf(buf, PAGE_SIZE, "%*pb\n", cpumask_pr_args(mask));
	mutex_unlock(&wq_pool_mutex);

	return written;
}

static ssize_t wq_unbound_cpumask_show(struct device *dev,
		struct device_attribute *attr, char *buf)
{
	return __wq_cpumask_show(dev, attr, buf, wq_unbound_cpumask);
}

static ssize_t wq_requested_cpumask_show(struct device *dev,
		struct device_attribute *attr, char *buf)
{
	return __wq_cpumask_show(dev, attr, buf, wq_requested_unbound_cpumask);
}

static ssize_t wq_isolated_cpumask_show(struct device *dev,
		struct device_attribute *attr, char *buf)
{
	return __wq_cpumask_show(dev, attr, buf, wq_isolated_cpumask);
}

static ssize_t wq_unbound_cpumask_store(struct device *dev,
		struct device_attribute *attr, const char *buf, size_t count)
{
	cpumask_var_t cpumask;
	int ret;

	if (!zalloc_cpumask_var(&cpumask, GFP_KERNEL))
		return -ENOMEM;

	ret = cpumask_parse(buf, cpumask);
	if (!ret)
		ret = workqueue_set_unbound_cpumask(cpumask);

	free_cpumask_var(cpumask);
	return ret ? ret : count;
}

static struct device_attribute wq_sysfs_cpumask_attrs[] = {
	__ATTR(cpumask, 0644, wq_unbound_cpumask_show,
	       wq_unbound_cpumask_store),
	__ATTR(cpumask_requested, 0444, wq_requested_cpumask_show, NULL),
	__ATTR(cpumask_isolated, 0444, wq_isolated_cpumask_show, NULL),
	__ATTR_NULL,
};

static int __init wq_sysfs_init(void)
{
	struct device *dev_root;
	int err;

	err = subsys_virtual_register(&wq_subsys, NULL);
	if (err)
		return err;

	dev_root = bus_get_dev_root(&wq_subsys);
	if (dev_root) {
		struct device_attribute *attr;

		for (attr = wq_sysfs_cpumask_attrs; attr->attr.name; attr++) {
			err = device_create_file(dev_root, attr);
			if (err)
				break;
		}
		put_device(dev_root);
	}
	return err;
}
core_initcall(wq_sysfs_init);

static void wq_device_release(struct device *dev)
{
	struct wq_device *wq_dev = container_of(dev, struct wq_device, dev);

	kfree(wq_dev);
}

/**
 * workqueue_sysfs_register - make a workqueue visible in sysfs
 * @wq: the workqueue to register
 *
 * Expose @wq in sysfs under /sys/bus/workqueue/devices.
 * alloc_workqueue*() automatically calls this function if WQ_SYSFS is set
 * which is the preferred method.
 *
 * Workqueue user should use this function directly iff it wants to apply
 * workqueue_attrs before making the workqueue visible in sysfs; otherwise,
 * apply_workqueue_attrs() may race against userland updating the
 * attributes.
 *
 * Return: 0 on success, -errno on failure.
 */
int workqueue_sysfs_register(struct workqueue_struct *wq)
{
	struct wq_device *wq_dev;
	int ret;

	/*
	 * Adjusting max_active breaks ordering guarantee.  Disallow exposing
	 * ordered workqueues.
	 */
	if (WARN_ON(wq->flags & __WQ_ORDERED))
		return -EINVAL;

	wq->wq_dev = wq_dev = kzalloc(sizeof(*wq_dev), GFP_KERNEL);
	if (!wq_dev)
		return -ENOMEM;

	wq_dev->wq = wq;
	wq_dev->dev.bus = &wq_subsys;
	wq_dev->dev.release = wq_device_release;
	dev_set_name(&wq_dev->dev, "%s", wq->name);

	/*
	 * unbound_attrs are created separately.  Suppress uevent until
	 * everything is ready.
	 */
	dev_set_uevent_suppress(&wq_dev->dev, true);

	ret = device_register(&wq_dev->dev);
	if (ret) {
		put_device(&wq_dev->dev);
		wq->wq_dev = NULL;
		return ret;
	}

	if (wq->flags & WQ_UNBOUND) {
		struct device_attribute *attr;

		for (attr = wq_sysfs_unbound_attrs; attr->attr.name; attr++) {
			ret = device_create_file(&wq_dev->dev, attr);
			if (ret) {
				device_unregister(&wq_dev->dev);
				wq->wq_dev = NULL;
				return ret;
			}
		}
	}

	dev_set_uevent_suppress(&wq_dev->dev, false);
	kobject_uevent(&wq_dev->dev.kobj, KOBJ_ADD);
	return 0;
}

/**
 * workqueue_sysfs_unregister - undo workqueue_sysfs_register()
 * @wq: the workqueue to unregister
 *
 * If @wq is registered to sysfs by workqueue_sysfs_register(), unregister.
 */
static void workqueue_sysfs_unregister(struct workqueue_struct *wq)
{
	struct wq_device *wq_dev = wq->wq_dev;

	if (!wq->wq_dev)
		return;

	wq->wq_dev = NULL;
	device_unregister(&wq_dev->dev);
}
#else	/* CONFIG_SYSFS */
static void workqueue_sysfs_unregister(struct workqueue_struct *wq)	{ }
#endif	/* CONFIG_SYSFS */

/*
 * Workqueue watchdog.
 *
 * Stall may be caused by various bugs - missing WQ_MEM_RECLAIM, illegal
 * flush dependency, a concurrency managed work item which stays RUNNING
 * indefinitely.  Workqueue stalls can be very difficult to debug as the
 * usual warning mechanisms don't trigger and internal workqueue state is
 * largely opaque.
 *
 * Workqueue watchdog monitors all worker pools periodically and dumps
 * state if some pools failed to make forward progress for a while where
 * forward progress is defined as the first item on ->worklist changing.
 *
 * This mechanism is controlled through the kernel parameter
 * "workqueue.watchdog_thresh" which can be updated at runtime through the
 * corresponding sysfs parameter file.
 */
#ifdef CONFIG_WQ_WATCHDOG

static unsigned long wq_watchdog_thresh = 30;
static struct timer_list wq_watchdog_timer;

static unsigned long wq_watchdog_touched = INITIAL_JIFFIES;
static DEFINE_PER_CPU(unsigned long, wq_watchdog_touched_cpu) = INITIAL_JIFFIES;

/*
 * Show workers that might prevent the processing of pending work items.
 * The only candidates are CPU-bound workers in the running state.
 * Pending work items should be handled by another idle worker
 * in all other situations.
 */
static void show_cpu_pool_hog(struct worker_pool *pool)
{
	struct worker *worker;
	unsigned long irq_flags;
	int bkt;

	raw_spin_lock_irqsave(&pool->lock, irq_flags);

	hash_for_each(pool->busy_hash, bkt, worker, hentry) {
		if (task_is_running(worker->task)) {
			/*
			 * Defer printing to avoid deadlocks in console
			 * drivers that queue work while holding locks
			 * also taken in their write paths.
			 */
			printk_deferred_enter();

			pr_info("pool %d:\n", pool->id);
			sched_show_task(worker->task);

			printk_deferred_exit();
		}
	}

	raw_spin_unlock_irqrestore(&pool->lock, irq_flags);
}

static void show_cpu_pools_hogs(void)
{
	struct worker_pool *pool;
	int pi;

	pr_info("Showing backtraces of running workers in stalled CPU-bound worker pools:\n");

	rcu_read_lock();

	for_each_pool(pool, pi) {
		if (pool->cpu_stall)
			show_cpu_pool_hog(pool);

	}

	rcu_read_unlock();
}

static void wq_watchdog_reset_touched(void)
{
	int cpu;

	wq_watchdog_touched = jiffies;
	for_each_possible_cpu(cpu)
		per_cpu(wq_watchdog_touched_cpu, cpu) = jiffies;
}

static void wq_watchdog_timer_fn(struct timer_list *unused)
{
	unsigned long thresh = READ_ONCE(wq_watchdog_thresh) * HZ;
	bool lockup_detected = false;
	bool cpu_pool_stall = false;
	unsigned long now = jiffies;
	struct worker_pool *pool;
	int pi;

	if (!thresh)
		return;

	rcu_read_lock();

	for_each_pool(pool, pi) {
		unsigned long pool_ts, touched, ts;

		pool->cpu_stall = false;
		if (list_empty(&pool->worklist))
			continue;

		/*
		 * If a virtual machine is stopped by the host it can look to
		 * the watchdog like a stall.
		 */
		kvm_check_and_clear_guest_paused();

		/* get the latest of pool and touched timestamps */
		if (pool->cpu >= 0)
			touched = READ_ONCE(per_cpu(wq_watchdog_touched_cpu, pool->cpu));
		else
			touched = READ_ONCE(wq_watchdog_touched);
		pool_ts = READ_ONCE(pool->watchdog_ts);

		if (time_after(pool_ts, touched))
			ts = pool_ts;
		else
			ts = touched;

		/* did we stall? */
		if (time_after(now, ts + thresh)) {
			lockup_detected = true;
			if (pool->cpu >= 0 && !(pool->flags & POOL_BH)) {
				pool->cpu_stall = true;
				cpu_pool_stall = true;
			}
			pr_emerg("BUG: workqueue lockup - pool");
			pr_cont_pool_info(pool);
			pr_cont(" stuck for %us!\n",
				jiffies_to_msecs(now - pool_ts) / 1000);
		}


	}

	rcu_read_unlock();

	if (lockup_detected)
		show_all_workqueues();

	if (cpu_pool_stall)
		show_cpu_pools_hogs();

	wq_watchdog_reset_touched();
	mod_timer(&wq_watchdog_timer, jiffies + thresh);
}

notrace void wq_watchdog_touch(int cpu)
{
	if (cpu >= 0)
		per_cpu(wq_watchdog_touched_cpu, cpu) = jiffies;

	wq_watchdog_touched = jiffies;
}

static void wq_watchdog_set_thresh(unsigned long thresh)
{
	wq_watchdog_thresh = 0;
	del_timer_sync(&wq_watchdog_timer);

	if (thresh) {
		wq_watchdog_thresh = thresh;
		wq_watchdog_reset_touched();
		mod_timer(&wq_watchdog_timer, jiffies + thresh * HZ);
	}
}

static int wq_watchdog_param_set_thresh(const char *val,
					const struct kernel_param *kp)
{
	unsigned long thresh;
	int ret;

	ret = kstrtoul(val, 0, &thresh);
	if (ret)
		return ret;

	if (system_wq)
		wq_watchdog_set_thresh(thresh);
	else
		wq_watchdog_thresh = thresh;

	return 0;
}

static const struct kernel_param_ops wq_watchdog_thresh_ops = {
	.set	= wq_watchdog_param_set_thresh,
	.get	= param_get_ulong,
};

module_param_cb(watchdog_thresh, &wq_watchdog_thresh_ops, &wq_watchdog_thresh,
		0644);

static void wq_watchdog_init(void)
{
	timer_setup(&wq_watchdog_timer, wq_watchdog_timer_fn, TIMER_DEFERRABLE);
	wq_watchdog_set_thresh(wq_watchdog_thresh);
}

#else	/* CONFIG_WQ_WATCHDOG */

static inline void wq_watchdog_init(void) { }

#endif	/* CONFIG_WQ_WATCHDOG */

static void bh_pool_kick_normal(struct irq_work *irq_work)
{
	raise_softirq_irqoff(TASKLET_SOFTIRQ);
}

static void bh_pool_kick_highpri(struct irq_work *irq_work)
{
	raise_softirq_irqoff(HI_SOFTIRQ);
}

static void __init restrict_unbound_cpumask(const char *name, const struct cpumask *mask)
{
	if (!cpumask_intersects(wq_unbound_cpumask, mask)) {
		pr_warn("workqueue: Restricting unbound_cpumask (%*pb) with %s (%*pb) leaves no CPU, ignoring\n",
			cpumask_pr_args(wq_unbound_cpumask), name, cpumask_pr_args(mask));
		return;
	}

	cpumask_and(wq_unbound_cpumask, wq_unbound_cpumask, mask);
}

static void __init init_cpu_worker_pool(struct worker_pool *pool, int cpu, int nice)
{
	BUG_ON(init_worker_pool(pool));
	pool->cpu = cpu;
	cpumask_copy(pool->attrs->cpumask, cpumask_of(cpu));
	cpumask_copy(pool->attrs->__pod_cpumask, cpumask_of(cpu));
	pool->attrs->nice = nice;
	pool->attrs->affn_strict = true;
	pool->node = cpu_to_node(cpu);

	/* alloc pool ID */
	mutex_lock(&wq_pool_mutex);
	BUG_ON(worker_pool_assign_id(pool));
	mutex_unlock(&wq_pool_mutex);
}

/**
 * workqueue_init_early - early init for workqueue subsystem
 *
 * This is the first step of three-staged workqueue subsystem initialization and
 * invoked as soon as the bare basics - memory allocation, cpumasks and idr are
 * up. It sets up all the data structures and system workqueues and allows early
 * boot code to create workqueues and queue/cancel work items. Actual work item
 * execution starts only after kthreads can be created and scheduled right
 * before early initcalls.
 */
void __init workqueue_init_early(void)
{
	struct wq_pod_type *pt = &wq_pod_types[WQ_AFFN_SYSTEM];
	int std_nice[NR_STD_WORKER_POOLS] = { 0, HIGHPRI_NICE_LEVEL };
	void (*irq_work_fns[2])(struct irq_work *) = { bh_pool_kick_normal,
						       bh_pool_kick_highpri };
	int i, cpu;

	BUILD_BUG_ON(__alignof__(struct pool_workqueue) < __alignof__(long long));

	BUG_ON(!alloc_cpumask_var(&wq_unbound_cpumask, GFP_KERNEL));
	BUG_ON(!alloc_cpumask_var(&wq_requested_unbound_cpumask, GFP_KERNEL));
	BUG_ON(!zalloc_cpumask_var(&wq_isolated_cpumask, GFP_KERNEL));

	cpumask_copy(wq_unbound_cpumask, cpu_possible_mask);
	restrict_unbound_cpumask("HK_TYPE_WQ", housekeeping_cpumask(HK_TYPE_WQ));
	restrict_unbound_cpumask("HK_TYPE_DOMAIN", housekeeping_cpumask(HK_TYPE_DOMAIN));
	if (!cpumask_empty(&wq_cmdline_cpumask))
		restrict_unbound_cpumask("workqueue.unbound_cpus", &wq_cmdline_cpumask);

	cpumask_copy(wq_requested_unbound_cpumask, wq_unbound_cpumask);

	pwq_cache = KMEM_CACHE(pool_workqueue, SLAB_PANIC);

	wq_update_pod_attrs_buf = alloc_workqueue_attrs();
	BUG_ON(!wq_update_pod_attrs_buf);

	/*
	 * If nohz_full is enabled, set power efficient workqueue as unbound.
	 * This allows workqueue items to be moved to HK CPUs.
	 */
	if (housekeeping_enabled(HK_TYPE_TICK))
		wq_power_efficient = true;

	/* initialize WQ_AFFN_SYSTEM pods */
	pt->pod_cpus = kcalloc(1, sizeof(pt->pod_cpus[0]), GFP_KERNEL);
	pt->pod_node = kcalloc(1, sizeof(pt->pod_node[0]), GFP_KERNEL);
	pt->cpu_pod = kcalloc(nr_cpu_ids, sizeof(pt->cpu_pod[0]), GFP_KERNEL);
	BUG_ON(!pt->pod_cpus || !pt->pod_node || !pt->cpu_pod);

	BUG_ON(!zalloc_cpumask_var_node(&pt->pod_cpus[0], GFP_KERNEL, NUMA_NO_NODE));

	pt->nr_pods = 1;
	cpumask_copy(pt->pod_cpus[0], cpu_possible_mask);
	pt->pod_node[0] = NUMA_NO_NODE;
	pt->cpu_pod[0] = 0;

	/* initialize BH and CPU pools */
	for_each_possible_cpu(cpu) {
		struct worker_pool *pool;

		i = 0;
		for_each_bh_worker_pool(pool, cpu) {
			init_cpu_worker_pool(pool, cpu, std_nice[i]);
			pool->flags |= POOL_BH;
			init_irq_work(bh_pool_irq_work(pool), irq_work_fns[i]);
			i++;
		}

		i = 0;
		for_each_cpu_worker_pool(pool, cpu)
			init_cpu_worker_pool(pool, cpu, std_nice[i++]);
	}

	/* create default unbound and ordered wq attrs */
	for (i = 0; i < NR_STD_WORKER_POOLS; i++) {
		struct workqueue_attrs *attrs;

		BUG_ON(!(attrs = alloc_workqueue_attrs()));
		attrs->nice = std_nice[i];
		unbound_std_wq_attrs[i] = attrs;

		/*
		 * An ordered wq should have only one pwq as ordering is
		 * guaranteed by max_active which is enforced by pwqs.
		 */
		BUG_ON(!(attrs = alloc_workqueue_attrs()));
		attrs->nice = std_nice[i];
		attrs->ordered = true;
		ordered_wq_attrs[i] = attrs;
	}

	system_wq = alloc_workqueue("events", 0, 0);
	system_highpri_wq = alloc_workqueue("events_highpri", WQ_HIGHPRI, 0);
	system_long_wq = alloc_workqueue("events_long", 0, 0);
	system_unbound_wq = alloc_workqueue("events_unbound", WQ_UNBOUND,
					    WQ_MAX_ACTIVE);
	system_freezable_wq = alloc_workqueue("events_freezable",
					      WQ_FREEZABLE, 0);
	system_power_efficient_wq = alloc_workqueue("events_power_efficient",
					      WQ_POWER_EFFICIENT, 0);
	system_freezable_power_efficient_wq = alloc_workqueue("events_freezable_pwr_efficient",
					      WQ_FREEZABLE | WQ_POWER_EFFICIENT,
					      0);
	system_bh_wq = alloc_workqueue("events_bh", WQ_BH, 0);
	system_bh_highpri_wq = alloc_workqueue("events_bh_highpri",
					       WQ_BH | WQ_HIGHPRI, 0);
	BUG_ON(!system_wq || !system_highpri_wq || !system_long_wq ||
	       !system_unbound_wq || !system_freezable_wq ||
	       !system_power_efficient_wq ||
	       !system_freezable_power_efficient_wq ||
	       !system_bh_wq || !system_bh_highpri_wq);
}

static void __init wq_cpu_intensive_thresh_init(void)
{
	unsigned long thresh;
	unsigned long bogo;

	pwq_release_worker = kthread_create_worker(0, "pool_workqueue_release");
	BUG_ON(IS_ERR(pwq_release_worker));

	/* if the user set it to a specific value, keep it */
	if (wq_cpu_intensive_thresh_us != ULONG_MAX)
		return;

	/*
	 * The default of 10ms is derived from the fact that most modern (as of
	 * 2023) processors can do a lot in 10ms and that it's just below what
	 * most consider human-perceivable. However, the kernel also runs on a
	 * lot slower CPUs including microcontrollers where the threshold is way
	 * too low.
	 *
	 * Let's scale up the threshold upto 1 second if BogoMips is below 4000.
	 * This is by no means accurate but it doesn't have to be. The mechanism
	 * is still useful even when the threshold is fully scaled up. Also, as
	 * the reports would usually be applicable to everyone, some machines
	 * operating on longer thresholds won't significantly diminish their
	 * usefulness.
	 */
	thresh = 10 * USEC_PER_MSEC;

	/* see init/calibrate.c for lpj -> BogoMIPS calculation */
	bogo = max_t(unsigned long, loops_per_jiffy / 500000 * HZ, 1);
	if (bogo < 4000)
		thresh = min_t(unsigned long, thresh * 4000 / bogo, USEC_PER_SEC);

	pr_debug("wq_cpu_intensive_thresh: lpj=%lu BogoMIPS=%lu thresh_us=%lu\n",
		 loops_per_jiffy, bogo, thresh);

	wq_cpu_intensive_thresh_us = thresh;
}

/**
 * workqueue_init - bring workqueue subsystem fully online
 *
 * This is the second step of three-staged workqueue subsystem initialization
 * and invoked as soon as kthreads can be created and scheduled. Workqueues have
 * been created and work items queued on them, but there are no kworkers
 * executing the work items yet. Populate the worker pools with the initial
 * workers and enable future kworker creations.
 */
void __init workqueue_init(void)
{
	struct workqueue_struct *wq;
	struct worker_pool *pool;
	int cpu, bkt;

	wq_cpu_intensive_thresh_init();

	mutex_lock(&wq_pool_mutex);

	/*
	 * Per-cpu pools created earlier could be missing node hint. Fix them
	 * up. Also, create a rescuer for workqueues that requested it.
	 */
	for_each_possible_cpu(cpu) {
		for_each_bh_worker_pool(pool, cpu)
			pool->node = cpu_to_node(cpu);
		for_each_cpu_worker_pool(pool, cpu)
			pool->node = cpu_to_node(cpu);
	}

	list_for_each_entry(wq, &workqueues, list) {
		WARN(init_rescuer(wq),
		     "workqueue: failed to create early rescuer for %s",
		     wq->name);
	}

	mutex_unlock(&wq_pool_mutex);

	/*
	 * Create the initial workers. A BH pool has one pseudo worker that
	 * represents the shared BH execution context and thus doesn't get
	 * affected by hotplug events. Create the BH pseudo workers for all
	 * possible CPUs here.
	 */
	for_each_possible_cpu(cpu)
		for_each_bh_worker_pool(pool, cpu)
			BUG_ON(!create_worker(pool));

	for_each_online_cpu(cpu) {
		for_each_cpu_worker_pool(pool, cpu) {
			pool->flags &= ~POOL_DISASSOCIATED;
			BUG_ON(!create_worker(pool));
		}
	}

	hash_for_each(unbound_pool_hash, bkt, pool, hash_node)
		BUG_ON(!create_worker(pool));

	wq_online = true;
	wq_watchdog_init();
}

/*
 * Initialize @pt by first initializing @pt->cpu_pod[] with pod IDs according to
 * @cpu_shares_pod(). Each subset of CPUs that share a pod is assigned a unique
 * and consecutive pod ID. The rest of @pt is initialized accordingly.
 */
static void __init init_pod_type(struct wq_pod_type *pt,
				 bool (*cpus_share_pod)(int, int))
{
	int cur, pre, cpu, pod;

	pt->nr_pods = 0;

	/* init @pt->cpu_pod[] according to @cpus_share_pod() */
	pt->cpu_pod = kcalloc(nr_cpu_ids, sizeof(pt->cpu_pod[0]), GFP_KERNEL);
	BUG_ON(!pt->cpu_pod);

	for_each_possible_cpu(cur) {
		for_each_possible_cpu(pre) {
			if (pre >= cur) {
				pt->cpu_pod[cur] = pt->nr_pods++;
				break;
			}
			if (cpus_share_pod(cur, pre)) {
				pt->cpu_pod[cur] = pt->cpu_pod[pre];
				break;
			}
		}
	}

	/* init the rest to match @pt->cpu_pod[] */
	pt->pod_cpus = kcalloc(pt->nr_pods, sizeof(pt->pod_cpus[0]), GFP_KERNEL);
	pt->pod_node = kcalloc(pt->nr_pods, sizeof(pt->pod_node[0]), GFP_KERNEL);
	BUG_ON(!pt->pod_cpus || !pt->pod_node);

	for (pod = 0; pod < pt->nr_pods; pod++)
		BUG_ON(!zalloc_cpumask_var(&pt->pod_cpus[pod], GFP_KERNEL));

	for_each_possible_cpu(cpu) {
		cpumask_set_cpu(cpu, pt->pod_cpus[pt->cpu_pod[cpu]]);
		pt->pod_node[pt->cpu_pod[cpu]] = cpu_to_node(cpu);
	}
}

static bool __init cpus_dont_share(int cpu0, int cpu1)
{
	return false;
}

static bool __init cpus_share_smt(int cpu0, int cpu1)
{
#ifdef CONFIG_SCHED_SMT
	return cpumask_test_cpu(cpu0, cpu_smt_mask(cpu1));
#else
	return false;
#endif
}

static bool __init cpus_share_numa(int cpu0, int cpu1)
{
	return cpu_to_node(cpu0) == cpu_to_node(cpu1);
}

/**
 * workqueue_init_topology - initialize CPU pods for unbound workqueues
 *
 * This is the third step of three-staged workqueue subsystem initialization and
 * invoked after SMP and topology information are fully initialized. It
 * initializes the unbound CPU pods accordingly.
 */
void __init workqueue_init_topology(void)
{
	struct workqueue_struct *wq;
	int cpu;

	init_pod_type(&wq_pod_types[WQ_AFFN_CPU], cpus_dont_share);
	init_pod_type(&wq_pod_types[WQ_AFFN_SMT], cpus_share_smt);
	init_pod_type(&wq_pod_types[WQ_AFFN_CACHE], cpus_share_cache);
	init_pod_type(&wq_pod_types[WQ_AFFN_NUMA], cpus_share_numa);

	wq_topo_initialized = true;

	mutex_lock(&wq_pool_mutex);

	/*
	 * Workqueues allocated earlier would have all CPUs sharing the default
	 * worker pool. Explicitly call wq_update_pod() on all workqueue and CPU
	 * combinations to apply per-pod sharing.
	 */
	list_for_each_entry(wq, &workqueues, list) {
		for_each_online_cpu(cpu)
			wq_update_pod(wq, cpu, cpu, true);
		if (wq->flags & WQ_UNBOUND) {
			mutex_lock(&wq->mutex);
			wq_update_node_max_active(wq, -1);
			mutex_unlock(&wq->mutex);
		}
	}

	mutex_unlock(&wq_pool_mutex);
}

void __warn_flushing_systemwide_wq(void)
{
	pr_warn("WARNING: Flushing system-wide workqueues will be prohibited in near future.\n");
	dump_stack();
}
EXPORT_SYMBOL(__warn_flushing_systemwide_wq);

static int __init workqueue_unbound_cpus_setup(char *str)
{
	if (cpulist_parse(str, &wq_cmdline_cpumask) < 0) {
		cpumask_clear(&wq_cmdline_cpumask);
		pr_warn("workqueue.unbound_cpus: incorrect CPU range, using default\n");
	}

	return 1;
}
__setup("workqueue.unbound_cpus=", workqueue_unbound_cpus_setup);<|MERGE_RESOLUTION|>--- conflicted
+++ resolved
@@ -2562,17 +2562,12 @@
 		if (!housekeeping_test_cpu(cpu, HK_TYPE_TIMER))
 			cpu = housekeeping_any_cpu(HK_TYPE_TIMER);
 		add_timer_on(timer, cpu);
-<<<<<<< HEAD
 	} else {
 		if (likely(cpu == WORK_CPU_UNBOUND))
-			add_timer(timer);
+			add_timer_global(timer);
 		else
 			add_timer_on(timer, cpu);
 	}
-=======
-	else
-		add_timer_global(timer);
->>>>>>> 8ca18367
 }
 
 /**
