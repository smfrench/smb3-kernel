--- conflicted
+++ resolved
@@ -48,20 +48,12 @@
 		start = min(range[i].start, start);
 		end = max(range[i].end, end);
 
-<<<<<<< HEAD
-		/* clear it and add it back for further merge */
-		range[i].start = 0;
-		range[i].end =  0;
-		return add_range_with_merge(range, az, nr_range,
-			final_start, final_end);
-=======
 		memmove(&range[i], &range[i + 1],
 			(nr_range - (i + 1)) * sizeof(range[i]));
 		range[nr_range - 1].start = 0;
 		range[nr_range - 1].end   = 0;
 		nr_range--;
 		i--;
->>>>>>> 8bb495e3
 	}
 
 	/* Need to add it: */
