#ifndef _LINUX_IRQ_H
#define _LINUX_IRQ_H

/*
 * Please do not include this file in generic code.  There is currently
 * no requirement for any architecture to implement anything held
 * within this file.
 *
 * Thanks. --rmk
 */

#include <linux/smp.h>

#ifndef CONFIG_S390

#include <linux/linkage.h>
#include <linux/cache.h>
#include <linux/spinlock.h>
#include <linux/cpumask.h>
#include <linux/irqreturn.h>
#include <linux/irqnr.h>
#include <linux/errno.h>

#include <asm/irq.h>
#include <asm/ptrace.h>
#include <asm/irq_regs.h>

struct irq_desc;
typedef	void (*irq_flow_handler_t)(unsigned int irq,
					    struct irq_desc *desc);


/*
 * IRQ line status.
 *
 * Bits 0-7 are reserved for the IRQF_* bits in linux/interrupt.h
 *
 * IRQ types
 */
#define IRQ_TYPE_NONE		0x00000000	/* Default, unspecified type */
#define IRQ_TYPE_EDGE_RISING	0x00000001	/* Edge rising type */
#define IRQ_TYPE_EDGE_FALLING	0x00000002	/* Edge falling type */
#define IRQ_TYPE_EDGE_BOTH (IRQ_TYPE_EDGE_FALLING | IRQ_TYPE_EDGE_RISING)
#define IRQ_TYPE_LEVEL_HIGH	0x00000004	/* Level high type */
#define IRQ_TYPE_LEVEL_LOW	0x00000008	/* Level low type */
#define IRQ_TYPE_SENSE_MASK	0x0000000f	/* Mask of the above */
#define IRQ_TYPE_PROBE		0x00000010	/* Probing in progress */

/* Internal flags */
#define IRQ_INPROGRESS		0x00000100	/* IRQ handler active - do not enter! */
#define IRQ_DISABLED		0x00000200	/* IRQ disabled - do not enter! */
#define IRQ_PENDING		0x00000400	/* IRQ pending - replay on enable */
#define IRQ_REPLAY		0x00000800	/* IRQ has been replayed but not acked yet */
#define IRQ_AUTODETECT		0x00001000	/* IRQ is being autodetected */
#define IRQ_WAITING		0x00002000	/* IRQ not yet seen - for autodetection */
#define IRQ_LEVEL		0x00004000	/* IRQ level triggered */
#define IRQ_MASKED		0x00008000	/* IRQ masked - shouldn't be seen again */
#define IRQ_PER_CPU		0x00010000	/* IRQ is per CPU */
#define IRQ_NOPROBE		0x00020000	/* IRQ is not valid for probing */
#define IRQ_NOREQUEST		0x00040000	/* IRQ cannot be requested */
#define IRQ_NOAUTOEN		0x00080000	/* IRQ will not be enabled on request irq */
#define IRQ_WAKEUP		0x00100000	/* IRQ triggers system wakeup */
#define IRQ_MOVE_PENDING	0x00200000	/* need to re-target IRQ destination */
#define IRQ_NO_BALANCING	0x00400000	/* IRQ is excluded from balancing */
#define IRQ_SPURIOUS_DISABLED	0x00800000	/* IRQ was disabled by the spurious trap */
<<<<<<< HEAD
#define IRQ_MOVE_PCNTXT	0x01000000	/* IRQ migration from process context */
=======
#define IRQ_MOVE_PCNTXT		0x01000000	/* IRQ migration from process context */
#define IRQ_AFFINITY_SET	0x02000000	/* IRQ affinity was set from userspace*/
>>>>>>> c07f62e5

#ifdef CONFIG_IRQ_PER_CPU
# define CHECK_IRQ_PER_CPU(var) ((var) & IRQ_PER_CPU)
# define IRQ_NO_BALANCING_MASK	(IRQ_PER_CPU | IRQ_NO_BALANCING)
#else
# define CHECK_IRQ_PER_CPU(var) 0
# define IRQ_NO_BALANCING_MASK	IRQ_NO_BALANCING
#endif

struct proc_dir_entry;
struct msi_desc;

/**
 * struct irq_chip - hardware interrupt chip descriptor
 *
 * @name:		name for /proc/interrupts
 * @startup:		start up the interrupt (defaults to ->enable if NULL)
 * @shutdown:		shut down the interrupt (defaults to ->disable if NULL)
 * @enable:		enable the interrupt (defaults to chip->unmask if NULL)
 * @disable:		disable the interrupt (defaults to chip->mask if NULL)
 * @ack:		start of a new interrupt
 * @mask:		mask an interrupt source
 * @mask_ack:		ack and mask an interrupt source
 * @unmask:		unmask an interrupt source
 * @eoi:		end of interrupt - chip level
 * @end:		end of interrupt - flow level
 * @set_affinity:	set the CPU affinity on SMP machines
 * @retrigger:		resend an IRQ to the CPU
 * @set_type:		set the flow type (IRQ_TYPE_LEVEL/etc.) of an IRQ
 * @set_wake:		enable/disable power-management wake-on of an IRQ
 *
 * @release:		release function solely used by UML
 * @typename:		obsoleted by name, kept as migration helper
 */
struct irq_chip {
	const char	*name;
	unsigned int	(*startup)(unsigned int irq);
	void		(*shutdown)(unsigned int irq);
	void		(*enable)(unsigned int irq);
	void		(*disable)(unsigned int irq);

	void		(*ack)(unsigned int irq);
	void		(*mask)(unsigned int irq);
	void		(*mask_ack)(unsigned int irq);
	void		(*unmask)(unsigned int irq);
	void		(*eoi)(unsigned int irq);

	void		(*end)(unsigned int irq);
	void		(*set_affinity)(unsigned int irq, cpumask_t dest);
	int		(*retrigger)(unsigned int irq);
	int		(*set_type)(unsigned int irq, unsigned int flow_type);
	int		(*set_wake)(unsigned int irq, unsigned int on);

	/* Currently used only by UML, might disappear one day.*/
#ifdef CONFIG_IRQ_RELEASE_METHOD
	void		(*release)(unsigned int irq, void *dev_id);
#endif
	/*
	 * For compatibility, ->typename is copied into ->name.
	 * Will disappear.
	 */
	const char	*typename;
};

/**
 * struct irq_desc - interrupt descriptor
 * @irq:		interrupt number for this descriptor
 * @handle_irq:		highlevel irq-events handler [if NULL, __do_IRQ()]
 * @chip:		low level interrupt hardware access
 * @msi_desc:		MSI descriptor
 * @handler_data:	per-IRQ data for the irq_chip methods
 * @chip_data:		platform-specific per-chip private data for the chip
 *			methods, to allow shared chip implementations
 * @action:		the irq action chain
 * @status:		status information
 * @depth:		disable-depth, for nested irq_disable() calls
 * @wake_depth:		enable depth, for multiple set_irq_wake() callers
 * @irq_count:		stats field to detect stalled irqs
 * @irqs_unhandled:	stats field for spurious unhandled interrupts
 * @last_unhandled:	aging timer for unhandled count
 * @lock:		locking for SMP
 * @affinity:		IRQ affinity on SMP
 * @cpu:		cpu index useful for balancing
 * @pending_mask:	pending rebalanced interrupts
 * @dir:		/proc/irq/ procfs entry
 * @name:		flow handler name for /proc/interrupts output
 */
struct irq_desc {
	unsigned int		irq;
	irq_flow_handler_t	handle_irq;
	struct irq_chip		*chip;
	struct msi_desc		*msi_desc;
	void			*handler_data;
	void			*chip_data;
	struct irqaction	*action;	/* IRQ action list */
	unsigned int		status;		/* IRQ status */

	unsigned int		depth;		/* nested irq disables */
	unsigned int		wake_depth;	/* nested wake enables */
	unsigned int		irq_count;	/* For detecting broken IRQs */
	unsigned int		irqs_unhandled;
	unsigned long		last_unhandled;	/* Aging timer for unhandled count */
	spinlock_t		lock;
#ifdef CONFIG_SMP
	cpumask_t		affinity;
	unsigned int		cpu;
#endif
#ifdef CONFIG_GENERIC_PENDING_IRQ
	cpumask_t		pending_mask;
#endif
#ifdef CONFIG_PROC_FS
	struct proc_dir_entry	*dir;
#endif
	const char		*name;
} ____cacheline_internodealigned_in_smp;


extern struct irq_desc irq_desc[NR_IRQS];

static inline struct irq_desc *irq_to_desc(unsigned int irq)
{
	return (irq < nr_irqs) ? irq_desc + irq : NULL;
}

/*
 * Migration helpers for obsolete names, they will go away:
 */
#define hw_interrupt_type	irq_chip
typedef struct irq_chip		hw_irq_controller;
#define no_irq_type		no_irq_chip
typedef struct irq_desc		irq_desc_t;

/*
 * Pick up the arch-dependent methods:
 */
#include <asm/hw_irq.h>

extern int setup_irq(unsigned int irq, struct irqaction *new);

#ifdef CONFIG_GENERIC_HARDIRQS

#ifdef CONFIG_SMP

#ifdef CONFIG_GENERIC_PENDING_IRQ

void move_native_irq(int irq);
void move_masked_irq(int irq);

#else /* CONFIG_GENERIC_PENDING_IRQ */

static inline void move_irq(int irq)
{
}

static inline void move_native_irq(int irq)
{
}

static inline void move_masked_irq(int irq)
{
}

#endif /* CONFIG_GENERIC_PENDING_IRQ */

#else /* CONFIG_SMP */

#define move_native_irq(x)
#define move_masked_irq(x)

#endif /* CONFIG_SMP */

extern int no_irq_affinity;

static inline int irq_balancing_disabled(unsigned int irq)
{
	struct irq_desc *desc;

	desc = irq_to_desc(irq);
	return desc->status & IRQ_NO_BALANCING_MASK;
}

/* Handle irq action chains: */
extern int handle_IRQ_event(unsigned int irq, struct irqaction *action);

/*
 * Built-in IRQ handlers for various IRQ types,
 * callable via desc->chip->handle_irq()
 */
extern void handle_level_irq(unsigned int irq, struct irq_desc *desc);
extern void handle_fasteoi_irq(unsigned int irq, struct irq_desc *desc);
extern void handle_edge_irq(unsigned int irq, struct irq_desc *desc);
extern void handle_simple_irq(unsigned int irq, struct irq_desc *desc);
extern void handle_percpu_irq(unsigned int irq, struct irq_desc *desc);
extern void handle_bad_irq(unsigned int irq, struct irq_desc *desc);

/*
 * Monolithic do_IRQ implementation.
 */
#ifndef CONFIG_GENERIC_HARDIRQS_NO__DO_IRQ
extern unsigned int __do_IRQ(unsigned int irq);
#endif

/*
 * Architectures call this to let the generic IRQ layer
 * handle an interrupt. If the descriptor is attached to an
 * irqchip-style controller then we call the ->handle_irq() handler,
 * and it calls __do_IRQ() if it's attached to an irqtype-style controller.
 */
static inline void generic_handle_irq_desc(unsigned int irq, struct irq_desc *desc)
{
#ifdef CONFIG_GENERIC_HARDIRQS_NO__DO_IRQ
	desc->handle_irq(irq, desc);
#else
	if (likely(desc->handle_irq))
		desc->handle_irq(irq, desc);
	else
		__do_IRQ(irq);
#endif
}

static inline void generic_handle_irq(unsigned int irq)
{
	generic_handle_irq_desc(irq, irq_to_desc(irq));
}

/* Handling of unhandled and spurious interrupts: */
extern void note_interrupt(unsigned int irq, struct irq_desc *desc,
			   int action_ret);

/* Resending of interrupts :*/
void check_irq_resend(struct irq_desc *desc, unsigned int irq);

/* Enable/disable irq debugging output: */
extern int noirqdebug_setup(char *str);

/* Checks whether the interrupt can be requested by request_irq(): */
extern int can_request_irq(unsigned int irq, unsigned long irqflags);

/* Dummy irq-chip implementations: */
extern struct irq_chip no_irq_chip;
extern struct irq_chip dummy_irq_chip;

extern void
set_irq_chip_and_handler(unsigned int irq, struct irq_chip *chip,
			 irq_flow_handler_t handle);
extern void
set_irq_chip_and_handler_name(unsigned int irq, struct irq_chip *chip,
			      irq_flow_handler_t handle, const char *name);

extern void
__set_irq_handler(unsigned int irq, irq_flow_handler_t handle, int is_chained,
		  const char *name);

/* caller has locked the irq_desc and both params are valid */
static inline void __set_irq_handler_unlocked(int irq,
					      irq_flow_handler_t handler)
{
	struct irq_desc *desc;

	desc = irq_to_desc(irq);
	desc->handle_irq = handler;
}

/*
 * Set a highlevel flow handler for a given IRQ:
 */
static inline void
set_irq_handler(unsigned int irq, irq_flow_handler_t handle)
{
	__set_irq_handler(irq, handle, 0, NULL);
}

/*
 * Set a highlevel chained flow handler for a given IRQ.
 * (a chained handler is automatically enabled and set to
 *  IRQ_NOREQUEST and IRQ_NOPROBE)
 */
static inline void
set_irq_chained_handler(unsigned int irq,
			irq_flow_handler_t handle)
{
	__set_irq_handler(irq, handle, 1, NULL);
}

extern void set_irq_noprobe(unsigned int irq);
extern void set_irq_probe(unsigned int irq);

/* Handle dynamic irq creation and destruction */
extern unsigned int create_irq_nr(unsigned int irq_want);
extern int create_irq(void);
extern void destroy_irq(unsigned int irq);

/* Test to see if a driver has successfully requested an irq */
static inline int irq_has_action(unsigned int irq)
{
	struct irq_desc *desc = irq_to_desc(irq);
	return desc->action != NULL;
}

/* Dynamic irq helper functions */
extern void dynamic_irq_init(unsigned int irq);
extern void dynamic_irq_cleanup(unsigned int irq);

/* Set/get chip/data for an IRQ: */
extern int set_irq_chip(unsigned int irq, struct irq_chip *chip);
extern int set_irq_data(unsigned int irq, void *data);
extern int set_irq_chip_data(unsigned int irq, void *data);
extern int set_irq_type(unsigned int irq, unsigned int type);
extern int set_irq_msi(unsigned int irq, struct msi_desc *entry);

#define get_irq_chip(irq)	(irq_to_desc(irq)->chip)
#define get_irq_chip_data(irq)	(irq_to_desc(irq)->chip_data)
#define get_irq_data(irq)	(irq_to_desc(irq)->handler_data)
#define get_irq_msi(irq)	(irq_to_desc(irq)->msi_desc)

#endif /* CONFIG_GENERIC_HARDIRQS */

#endif /* !CONFIG_S390 */

#endif /* _LINUX_IRQ_H */<|MERGE_RESOLUTION|>--- conflicted
+++ resolved
@@ -63,12 +63,8 @@
 #define IRQ_MOVE_PENDING	0x00200000	/* need to re-target IRQ destination */
 #define IRQ_NO_BALANCING	0x00400000	/* IRQ is excluded from balancing */
 #define IRQ_SPURIOUS_DISABLED	0x00800000	/* IRQ was disabled by the spurious trap */
-<<<<<<< HEAD
-#define IRQ_MOVE_PCNTXT	0x01000000	/* IRQ migration from process context */
-=======
 #define IRQ_MOVE_PCNTXT		0x01000000	/* IRQ migration from process context */
 #define IRQ_AFFINITY_SET	0x02000000	/* IRQ affinity was set from userspace*/
->>>>>>> c07f62e5
 
 #ifdef CONFIG_IRQ_PER_CPU
 # define CHECK_IRQ_PER_CPU(var) ((var) & IRQ_PER_CPU)
