--- conflicted
+++ resolved
@@ -796,11 +796,8 @@
 	unsigned long long calltime;
 #ifdef CONFIG_FUNCTION_PROFILER
 	unsigned long long subtime;
-<<<<<<< HEAD
+#endif
 #ifdef HAVE_FUNCTION_GRAPH_FP_TEST
-=======
-#endif
->>>>>>> a0d0c621
 	unsigned long fp;
 #endif
 #ifdef HAVE_FUNCTION_GRAPH_RET_ADDR_PTR
