--- conflicted
+++ resolved
@@ -29,8 +29,6 @@
 }
 #endif /* CONFIG_INTEGRITY */
 
-<<<<<<< HEAD
-=======
 /* An inode's attributes for detection of changes */
 struct integrity_inode_attributes {
 	u64 version;		/* track inode changes */
@@ -64,5 +62,4 @@
 }
 
 
->>>>>>> 0c383648
 #endif /* _LINUX_INTEGRITY_H */