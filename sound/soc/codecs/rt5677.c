--- conflicted
+++ resolved
@@ -5022,19 +5022,11 @@
 };
 MODULE_DEVICE_TABLE(of, rt5677_of_match);
 
-<<<<<<< HEAD
-#ifdef CONFIG_ACPI
-=======
->>>>>>> bb176f67
 static const struct acpi_device_id rt5677_acpi_match[] = {
 	{ "RT5677CE", RT5677 },
 	{ }
 };
 MODULE_DEVICE_TABLE(acpi, rt5677_acpi_match);
-<<<<<<< HEAD
-#endif
-=======
->>>>>>> bb176f67
 
 static void rt5677_read_acpi_properties(struct rt5677_priv *rt5677,
 		struct device *dev)
