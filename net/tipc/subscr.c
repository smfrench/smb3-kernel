/*
 * net/tipc/subscr.c: TIPC network topology service
 *
 * Copyright (c) 2000-2006, Ericsson AB
 * Copyright (c) 2005-2007, 2010-2013, Wind River Systems
 * All rights reserved.
 *
 * Redistribution and use in source and binary forms, with or without
 * modification, are permitted provided that the following conditions are met:
 *
 * 1. Redistributions of source code must retain the above copyright
 *    notice, this list of conditions and the following disclaimer.
 * 2. Redistributions in binary form must reproduce the above copyright
 *    notice, this list of conditions and the following disclaimer in the
 *    documentation and/or other materials provided with the distribution.
 * 3. Neither the names of the copyright holders nor the names of its
 *    contributors may be used to endorse or promote products derived from
 *    this software without specific prior written permission.
 *
 * Alternatively, this software may be distributed under the terms of the
 * GNU General Public License ("GPL") version 2 as published by the Free
 * Software Foundation.
 *
 * THIS SOFTWARE IS PROVIDED BY THE COPYRIGHT HOLDERS AND CONTRIBUTORS "AS IS"
 * AND ANY EXPRESS OR IMPLIED WARRANTIES, INCLUDING, BUT NOT LIMITED TO, THE
 * IMPLIED WARRANTIES OF MERCHANTABILITY AND FITNESS FOR A PARTICULAR PURPOSE
 * ARE DISCLAIMED. IN NO EVENT SHALL THE COPYRIGHT OWNER OR CONTRIBUTORS BE
 * LIABLE FOR ANY DIRECT, INDIRECT, INCIDENTAL, SPECIAL, EXEMPLARY, OR
 * CONSEQUENTIAL DAMAGES (INCLUDING, BUT NOT LIMITED TO, PROCUREMENT OF
 * SUBSTITUTE GOODS OR SERVICES; LOSS OF USE, DATA, OR PROFITS; OR BUSINESS
 * INTERRUPTION) HOWEVER CAUSED AND ON ANY THEORY OF LIABILITY, WHETHER IN
 * CONTRACT, STRICT LIABILITY, OR TORT (INCLUDING NEGLIGENCE OR OTHERWISE)
 * ARISING IN ANY WAY OUT OF THE USE OF THIS SOFTWARE, EVEN IF ADVISED OF THE
 * POSSIBILITY OF SUCH DAMAGE.
 */

#include "core.h"
#include "name_table.h"
#include "subscr.h"

/**
 * struct tipc_subscriber - TIPC network topology subscriber
 * @kref: reference counter to tipc_subscription object
 * @conid: connection identifier to server connecting to subscriber
 * @lock: control access to subscriber
 * @subscrp_list: list of subscription objects for this subscriber
 */
struct tipc_subscriber {
	struct kref kref;
	int conid;
	spinlock_t lock;
	struct list_head subscrp_list;
};

static void tipc_subscrp_delete(struct tipc_subscription *sub);
static void tipc_subscrb_put(struct tipc_subscriber *subscriber);
static void tipc_subscrp_put(struct tipc_subscription *subscription);
static void tipc_subscrp_get(struct tipc_subscription *subscription);

/**
 * htohl - convert value to endianness used by destination
 * @in: value to convert
 * @swap: non-zero if endianness must be reversed
 *
 * Returns converted value
 */
static u32 htohl(u32 in, int swap)
{
	return swap ? swab32(in) : in;
}

static void tipc_subscrp_send_event(struct tipc_subscription *sub,
				    u32 found_lower, u32 found_upper,
				    u32 event, u32 port_ref, u32 node)
{
	struct tipc_net *tn = net_generic(sub->net, tipc_net_id);
	struct tipc_subscriber *subscriber = sub->subscriber;
	struct kvec msg_sect;

	msg_sect.iov_base = (void *)&sub->evt;
	msg_sect.iov_len = sizeof(struct tipc_event);
	sub->evt.event = htohl(event, sub->swap);
	sub->evt.found_lower = htohl(found_lower, sub->swap);
	sub->evt.found_upper = htohl(found_upper, sub->swap);
	sub->evt.port.ref = htohl(port_ref, sub->swap);
	sub->evt.port.node = htohl(node, sub->swap);
	tipc_conn_sendmsg(tn->topsrv, subscriber->conid, NULL,
			  msg_sect.iov_base, msg_sect.iov_len);
}

/**
 * tipc_subscrp_check_overlap - test for subscription overlap with the
 * given values
 *
 * Returns 1 if there is overlap, otherwise 0.
 */
int tipc_subscrp_check_overlap(struct tipc_name_seq *seq, u32 found_lower,
			       u32 found_upper)
{
	if (found_lower < seq->lower)
		found_lower = seq->lower;
	if (found_upper > seq->upper)
		found_upper = seq->upper;
	if (found_lower > found_upper)
		return 0;
	return 1;
}

u32 tipc_subscrp_convert_seq_type(u32 type, int swap)
{
	return htohl(type, swap);
}

void tipc_subscrp_convert_seq(struct tipc_name_seq *in, int swap,
			      struct tipc_name_seq *out)
{
	out->type = htohl(in->type, swap);
	out->lower = htohl(in->lower, swap);
	out->upper = htohl(in->upper, swap);
}

void tipc_subscrp_report_overlap(struct tipc_subscription *sub, u32 found_lower,
				 u32 found_upper, u32 event, u32 port_ref,
				 u32 node, int must)
{
	struct tipc_name_seq seq;

	tipc_subscrp_get(sub);
	tipc_subscrp_convert_seq(&sub->evt.s.seq, sub->swap, &seq);
	if (!tipc_subscrp_check_overlap(&seq, found_lower, found_upper))
		return;
	if (!must &&
	    !(htohl(sub->evt.s.filter, sub->swap) & TIPC_SUB_PORTS))
		return;

	tipc_subscrp_send_event(sub, found_lower, found_upper, event, port_ref,
				node);
	tipc_subscrp_put(sub);
}

static void tipc_subscrp_timeout(unsigned long data)
{
	struct tipc_subscription *sub = (struct tipc_subscription *)data;

	spin_lock_bh(&subscriber->lock);
	tipc_nametbl_unsubscribe(sub);
	spin_unlock_bh(&subscriber->lock);

	/* Notify subscriber of timeout */
	tipc_subscrp_send_event(sub, sub->evt.s.seq.lower, sub->evt.s.seq.upper,
				TIPC_SUBSCR_TIMEOUT, 0, 0);

	tipc_subscrp_put(sub);
}

static void tipc_subscrb_kref_release(struct kref *kref)
{
	kfree(container_of(kref,struct tipc_subscriber, kref));
}

static void tipc_subscrb_put(struct tipc_subscriber *subscriber)
{
	kref_put(&subscriber->kref, tipc_subscrb_kref_release);
}

static void tipc_subscrb_get(struct tipc_subscriber *subscriber)
{
	kref_get(&subscriber->kref);
}

static void tipc_subscrp_kref_release(struct kref *kref)
{
	struct tipc_subscription *sub = container_of(kref,
						     struct tipc_subscription,
						     kref);
	struct tipc_net *tn = net_generic(sub->net, tipc_net_id);
	struct tipc_subscriber *subscriber = sub->subscriber;

	spin_lock_bh(&subscriber->lock);
<<<<<<< HEAD
	tipc_nametbl_unsubscribe(sub);
=======
>>>>>>> a71c9a1c
	list_del(&sub->subscrp_list);
	atomic_dec(&tn->subscription_count);
	spin_unlock_bh(&subscriber->lock);
	kfree(sub);
	tipc_subscrb_put(subscriber);
}

static void tipc_subscrp_put(struct tipc_subscription *subscription)
{
	kref_put(&subscription->kref, tipc_subscrp_kref_release);
}

static void tipc_subscrp_get(struct tipc_subscription *subscription)
{
	kref_get(&subscription->kref);
}

/* tipc_subscrb_subscrp_delete - delete a specific subscription or all
 * subscriptions for a given subscriber.
 */
static void tipc_subscrb_subscrp_delete(struct tipc_subscriber *subscriber,
					struct tipc_subscr *s)
{
	struct list_head *subscription_list = &subscriber->subscrp_list;
	struct tipc_subscription *sub, *temp;

	spin_lock_bh(&subscriber->lock);
	list_for_each_entry_safe(sub, temp, subscription_list,  subscrp_list) {
		if (s && memcmp(s, &sub->evt.s, sizeof(struct tipc_subscr)))
			continue;

<<<<<<< HEAD
=======
		tipc_nametbl_unsubscribe(sub);
>>>>>>> a71c9a1c
		tipc_subscrp_get(sub);
		spin_unlock_bh(&subscriber->lock);
		tipc_subscrp_delete(sub);
		tipc_subscrp_put(sub);
		spin_lock_bh(&subscriber->lock);

		if (s)
			break;
	}
	spin_unlock_bh(&subscriber->lock);
}

static struct tipc_subscriber *tipc_subscrb_create(int conid)
{
	struct tipc_subscriber *subscriber;

	subscriber = kzalloc(sizeof(*subscriber), GFP_ATOMIC);
	if (!subscriber) {
		pr_warn("Subscriber rejected, no memory\n");
		return NULL;
	}
	INIT_LIST_HEAD(&subscriber->subscrp_list);
	kref_init(&subscriber->kref);
	subscriber->conid = conid;
	spin_lock_init(&subscriber->lock);

	return subscriber;
}

static void tipc_subscrb_delete(struct tipc_subscriber *subscriber)
{
	tipc_subscrb_subscrp_delete(subscriber, NULL);
	tipc_subscrb_put(subscriber);
}

static void tipc_subscrp_delete(struct tipc_subscription *sub)
{
	u32 timeout = htohl(sub->evt.s.timeout, sub->swap);

	if (timeout == TIPC_WAIT_FOREVER || del_timer(&sub->timer))
		tipc_subscrp_put(sub);
}

static void tipc_subscrp_cancel(struct tipc_subscr *s,
				struct tipc_subscriber *subscriber)
{
	tipc_subscrb_subscrp_delete(subscriber, s);
}

static struct tipc_subscription *tipc_subscrp_create(struct net *net,
						     struct tipc_subscr *s,
						     int swap)
{
	struct tipc_net *tn = net_generic(net, tipc_net_id);
	struct tipc_subscription *sub;
	u32 filter = htohl(s->filter, swap);

	/* Refuse subscription if global limit exceeded */
	if (atomic_read(&tn->subscription_count) >= TIPC_MAX_SUBSCRIPTIONS) {
		pr_warn("Subscription rejected, limit reached (%u)\n",
			TIPC_MAX_SUBSCRIPTIONS);
		return NULL;
	}

	/* Allocate subscription object */
	sub = kmalloc(sizeof(*sub), GFP_ATOMIC);
	if (!sub) {
		pr_warn("Subscription rejected, no memory\n");
		return NULL;
	}

	/* Initialize subscription object */
	sub->net = net;
	if (((filter & TIPC_SUB_PORTS) && (filter & TIPC_SUB_SERVICE)) ||
	    (htohl(s->seq.lower, swap) > htohl(s->seq.upper, swap))) {
		pr_warn("Subscription rejected, illegal request\n");
		kfree(sub);
		return NULL;
	}

	sub->swap = swap;
	memcpy(&sub->evt.s, s, sizeof(*s));
	atomic_inc(&tn->subscription_count);
	kref_init(&sub->kref);
	return sub;
}

static void tipc_subscrp_subscribe(struct net *net, struct tipc_subscr *s,
				   struct tipc_subscriber *subscriber, int swap)
{
	struct tipc_net *tn = net_generic(net, tipc_net_id);
	struct tipc_subscription *sub = NULL;
	u32 timeout;

	sub = tipc_subscrp_create(net, s, swap);
	if (!sub)
		return tipc_conn_terminate(tn->topsrv, subscriber->conid);

	spin_lock_bh(&subscriber->lock);
	list_add(&sub->subscrp_list, &subscriber->subscrp_list);
	sub->subscriber = subscriber;
	tipc_nametbl_subscribe(sub);
	tipc_subscrb_get(subscriber);
	spin_unlock_bh(&subscriber->lock);

	setup_timer(&sub->timer, tipc_subscrp_timeout, (unsigned long)sub);
	timeout = htohl(sub->evt.s.timeout, swap);

	if (timeout != TIPC_WAIT_FOREVER)
		mod_timer(&sub->timer, jiffies + msecs_to_jiffies(timeout));
}

/* Handle one termination request for the subscriber */
static void tipc_subscrb_release_cb(int conid, void *usr_data)
{
	tipc_subscrb_delete((struct tipc_subscriber *)usr_data);
}

/* Handle one request to create a new subscription for the subscriber */
static void tipc_subscrb_rcv_cb(struct net *net, int conid,
				struct sockaddr_tipc *addr, void *usr_data,
				void *buf, size_t len)
{
	struct tipc_subscriber *subscriber = usr_data;
	struct tipc_subscr *s = (struct tipc_subscr *)buf;
	int swap;

	/* Determine subscriber's endianness */
	swap = !(s->filter & (TIPC_SUB_PORTS | TIPC_SUB_SERVICE |
			      TIPC_SUB_CANCEL));

	/* Detect & process a subscription cancellation request */
	if (s->filter & htohl(TIPC_SUB_CANCEL, swap)) {
		s->filter &= ~htohl(TIPC_SUB_CANCEL, swap);
		return tipc_subscrp_cancel(s, subscriber);
	}

	tipc_subscrp_subscribe(net, s, subscriber, swap);
}

/* Handle one request to establish a new subscriber */
static void *tipc_subscrb_connect_cb(int conid)
{
	return (void *)tipc_subscrb_create(conid);
}

int tipc_topsrv_start(struct net *net)
{
	struct tipc_net *tn = net_generic(net, tipc_net_id);
	const char name[] = "topology_server";
	struct tipc_server *topsrv;
	struct sockaddr_tipc *saddr;

	saddr = kzalloc(sizeof(*saddr), GFP_ATOMIC);
	if (!saddr)
		return -ENOMEM;
	saddr->family			= AF_TIPC;
	saddr->addrtype			= TIPC_ADDR_NAMESEQ;
	saddr->addr.nameseq.type	= TIPC_TOP_SRV;
	saddr->addr.nameseq.lower	= TIPC_TOP_SRV;
	saddr->addr.nameseq.upper	= TIPC_TOP_SRV;
	saddr->scope			= TIPC_NODE_SCOPE;

	topsrv = kzalloc(sizeof(*topsrv), GFP_ATOMIC);
	if (!topsrv) {
		kfree(saddr);
		return -ENOMEM;
	}
	topsrv->net			= net;
	topsrv->saddr			= saddr;
	topsrv->imp			= TIPC_CRITICAL_IMPORTANCE;
	topsrv->type			= SOCK_SEQPACKET;
	topsrv->max_rcvbuf_size		= sizeof(struct tipc_subscr);
	topsrv->tipc_conn_recvmsg	= tipc_subscrb_rcv_cb;
	topsrv->tipc_conn_new		= tipc_subscrb_connect_cb;
	topsrv->tipc_conn_release	= tipc_subscrb_release_cb;

	strncpy(topsrv->name, name, strlen(name) + 1);
	tn->topsrv = topsrv;
	atomic_set(&tn->subscription_count, 0);

	return tipc_server_start(topsrv);
}

void tipc_topsrv_stop(struct net *net)
{
	struct tipc_net *tn = net_generic(net, tipc_net_id);
	struct tipc_server *topsrv = tn->topsrv;

	tipc_server_stop(topsrv);
	kfree(topsrv->saddr);
	kfree(topsrv);
}<|MERGE_RESOLUTION|>--- conflicted
+++ resolved
@@ -141,6 +141,7 @@
 static void tipc_subscrp_timeout(unsigned long data)
 {
 	struct tipc_subscription *sub = (struct tipc_subscription *)data;
+	struct tipc_subscriber *subscriber = sub->subscriber;
 
 	spin_lock_bh(&subscriber->lock);
 	tipc_nametbl_unsubscribe(sub);
@@ -177,10 +178,6 @@
 	struct tipc_subscriber *subscriber = sub->subscriber;
 
 	spin_lock_bh(&subscriber->lock);
-<<<<<<< HEAD
-	tipc_nametbl_unsubscribe(sub);
-=======
->>>>>>> a71c9a1c
 	list_del(&sub->subscrp_list);
 	atomic_dec(&tn->subscription_count);
 	spin_unlock_bh(&subscriber->lock);
@@ -212,10 +209,7 @@
 		if (s && memcmp(s, &sub->evt.s, sizeof(struct tipc_subscr)))
 			continue;
 
-<<<<<<< HEAD
-=======
 		tipc_nametbl_unsubscribe(sub);
->>>>>>> a71c9a1c
 		tipc_subscrp_get(sub);
 		spin_unlock_bh(&subscriber->lock);
 		tipc_subscrp_delete(sub);
