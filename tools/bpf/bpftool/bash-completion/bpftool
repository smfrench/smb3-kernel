--- conflicted
+++ resolved
@@ -337,10 +337,7 @@
 
             local PROG_TYPE='id pinned tag name'
             local MAP_TYPE='id pinned name'
-<<<<<<< HEAD
-=======
             local METRIC_TYPE='cycles instructions l1d_loads llc_misses'
->>>>>>> 04d5ce62
             case $command in
                 show|list)
                     [[ $prev != "$command" ]] && return 0
@@ -392,11 +389,7 @@
                                     _bpftool_get_prog_ids
                                     ;;
                                 name)
-<<<<<<< HEAD
-                                    _bpftool_get_map_names
-=======
                                     _bpftool_get_prog_names
->>>>>>> 04d5ce62
                                     ;;
                                 pinned)
                                     _filedir
@@ -932,11 +925,7 @@
             case $command in
                 skeleton)
                     _filedir
-<<<<<<< HEAD
-		    ;;
-=======
-                    ;;
->>>>>>> 04d5ce62
+                    ;;
                 *)
                     [[ $prev == $object ]] && \
                         COMPREPLY=( $( compgen -W 'skeleton help' -- "$cur" ) )
