--- conflicted
+++ resolved
@@ -58,11 +58,8 @@
 	struct regmap			*sysreg;
 	struct clk			*clks[ARRAY_SIZE(decon_clks_name)];
 	unsigned int			irq;
-<<<<<<< HEAD
-=======
 	unsigned int			irq_vsync;
 	unsigned int			irq_lcd_sys;
->>>>>>> bb176f67
 	unsigned int			te_irq;
 	unsigned long			out_type;
 	int				first_win;
@@ -96,11 +93,7 @@
 	u32 val;
 
 	val = VIDINTCON0_INTEN;
-<<<<<<< HEAD
-	if (ctx->out_type & IFTYPE_I80)
-=======
 	if (crtc->i80_mode)
->>>>>>> bb176f67
 		val |= VIDINTCON0_FRAMEDONE;
 	else
 		val |= VIDINTCON0_INTFRMEN | VIDINTCON0_FRAMESEL_FP;
@@ -694,25 +687,12 @@
 MODULE_DEVICE_TABLE(of, exynos5433_decon_driver_dt_match);
 
 static int decon_conf_irq(struct decon_context *ctx, const char *name,
-<<<<<<< HEAD
-		irq_handler_t handler, unsigned long int flags, bool required)
-=======
 		irq_handler_t handler, unsigned long int flags)
->>>>>>> bb176f67
 {
 	struct platform_device *pdev = to_platform_device(ctx->dev);
 	int ret, irq = platform_get_irq_byname(pdev, name);
 
 	if (irq < 0) {
-<<<<<<< HEAD
-		if (irq == -EPROBE_DEFER)
-			return irq;
-		if (required)
-			dev_err(ctx->dev, "cannot get %s IRQ\n", name);
-		else
-			irq = 0;
-		return irq;
-=======
 		switch (irq) {
 		case -EPROBE_DEFER:
 			return irq;
@@ -723,7 +703,6 @@
 			dev_err(ctx->dev, "IRQ %s get failed, %d\n", name, irq);
 			return irq;
 		}
->>>>>>> bb176f67
 	}
 	irq_set_status_flags(irq, IRQ_NOAUTOEN);
 	ret = devm_request_irq(ctx->dev, irq, handler, flags, "drm_decon", ctx);
@@ -753,12 +732,6 @@
 
 	if (ctx->out_type & IFTYPE_HDMI)
 		ctx->first_win = 1;
-<<<<<<< HEAD
-	} else if (of_get_child_by_name(dev->of_node, "i80-if-timings")) {
-		ctx->out_type |= IFTYPE_I80;
-	}
-=======
->>>>>>> bb176f67
 
 	for (i = 0; i < ARRAY_SIZE(decon_clks_name); i++) {
 		struct clk *clk;
@@ -782,29 +755,6 @@
 		return PTR_ERR(ctx->addr);
 	}
 
-<<<<<<< HEAD
-	if (ctx->out_type & IFTYPE_I80) {
-		ret = decon_conf_irq(ctx, "lcd_sys", decon_irq_handler, 0, true);
-		if (ret < 0)
-			return ret;
-		ctx->irq = ret;
-
-		ret = decon_conf_irq(ctx, "te", decon_te_irq_handler,
-				     IRQF_TRIGGER_RISING, false);
-		if (ret < 0)
-			return ret;
-		if (ret) {
-			ctx->te_irq = ret;
-			ctx->out_type &= ~I80_HW_TRG;
-		}
-	} else {
-		ret = decon_conf_irq(ctx, "vsync", decon_irq_handler, 0, true);
-		if (ret < 0)
-			return ret;
-		ctx->irq = ret;
-	}
-
-=======
 	ret = decon_conf_irq(ctx, "vsync", decon_irq_handler, 0);
 	if (ret < 0)
 		return ret;
@@ -824,7 +774,6 @@
 		ctx->out_type &= ~I80_HW_TRG;
 	}
 
->>>>>>> bb176f67
 	if (ctx->out_type & I80_HW_TRG) {
 		ctx->sysreg = syscon_regmap_lookup_by_phandle(dev->of_node,
 							"samsung,disp-sysreg");
