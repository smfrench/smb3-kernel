# SPDX-License-Identifier: GPL-2.0-only
config DRM_EXYNOS
	tristate "DRM Support for Samsung SoC EXYNOS Series"
	depends on OF && DRM && (ARCH_S3C64XX || ARCH_S5PV210 || ARCH_EXYNOS || ARCH_MULTIPLATFORM || COMPILE_TEST)
<<<<<<< HEAD
=======
	depends on MMU
>>>>>>> bb831786
	select DRM_KMS_HELPER
	select VIDEOMODE_HELPERS
	select SND_SOC_HDMI_CODEC if SND_SOC
	help
	  Choose this option if you have a Samsung SoC EXYNOS chipset.
	  If M is selected the module will be called exynosdrm.

if DRM_EXYNOS

comment "CRTCs"

config DRM_EXYNOS_FIMD
	bool "FIMD"
	depends on !FB_S3C
	select MFD_SYSCON
	help
	  Choose this option if you want to use Exynos FIMD for DRM.

config DRM_EXYNOS5433_DECON
	bool "DECON on Exynos5433"
	help
	  Choose this option if you want to use Exynos5433 DECON for DRM.

config DRM_EXYNOS7_DECON
	bool "DECON on Exynos7"
	depends on !FB_S3C
	help
	  Choose this option if you want to use Exynos DECON for DRM.

config DRM_EXYNOS_MIXER
	bool "Mixer"
	help
	  Choose this option if you want to use Exynos Mixer for DRM.

config DRM_EXYNOS_VIDI
	bool "Virtual Display"
	help
	  Choose this option if you want to use Exynos VIDI for DRM.

comment "Encoders and Bridges"

config DRM_EXYNOS_DPI
	bool "Parallel output"
	depends on DRM_EXYNOS_FIMD
	select DRM_PANEL
	default n
	help
	  This enables support for Exynos parallel output.

config DRM_EXYNOS_DSI
	bool "MIPI-DSI host"
	depends on DRM_EXYNOS_FIMD || DRM_EXYNOS5433_DECON || DRM_EXYNOS7_DECON
	select DRM_MIPI_DSI
	select DRM_PANEL
	default n
	help
	  This enables support for Exynos MIPI-DSI device.

config DRM_EXYNOS_DP
	bool "EXYNOS specific extensions for Analogix DP driver"
	depends on DRM_EXYNOS_FIMD || DRM_EXYNOS7_DECON
	select DRM_ANALOGIX_DP
	default DRM_EXYNOS
	select DRM_PANEL
	help
	  This enables support for DP device.

config DRM_EXYNOS_HDMI
	bool "HDMI"
	depends on DRM_EXYNOS_MIXER || DRM_EXYNOS5433_DECON
	select CEC_CORE if CEC_NOTIFIER
	help
	  Choose this option if you want to use Exynos HDMI for DRM.

config DRM_EXYNOS_MIC
	bool "Mobile Image Compressor"
	depends on DRM_EXYNOS5433_DECON
	help
	  Choose this option if you want to use Exynos MIC for DRM.

comment "Sub-drivers"

config DRM_EXYNOS_G2D
	bool "G2D"
	depends on VIDEO_SAMSUNG_S5P_G2D=n || COMPILE_TEST
	select FRAME_VECTOR
	help
	  Choose this option if you want to use Exynos G2D for DRM.

config DRM_EXYNOS_IPP
	bool

config DRM_EXYNOS_FIMC
	bool "FIMC"
	select DRM_EXYNOS_IPP
	help
	  Choose this option if you want to use Exynos FIMC for DRM.

config DRM_EXYNOS_ROTATOR
	bool "Rotator"
	select DRM_EXYNOS_IPP
	help
	  Choose this option if you want to use Exynos Rotator for DRM.

config DRM_EXYNOS_SCALER
	bool "Scaler"
	select DRM_EXYNOS_IPP
	help
	  Choose this option if you want to use Exynos Scaler for DRM.

config DRM_EXYNOS_GSC
	bool "GScaler"
	depends on VIDEO_SAMSUNG_EXYNOS_GSC=n || COMPILE_TEST
	select DRM_EXYNOS_IPP
	help
	  Choose this option if you want to use Exynos GSC for DRM.

endif<|MERGE_RESOLUTION|>--- conflicted
+++ resolved
@@ -2,10 +2,7 @@
 config DRM_EXYNOS
 	tristate "DRM Support for Samsung SoC EXYNOS Series"
 	depends on OF && DRM && (ARCH_S3C64XX || ARCH_S5PV210 || ARCH_EXYNOS || ARCH_MULTIPLATFORM || COMPILE_TEST)
-<<<<<<< HEAD
-=======
 	depends on MMU
->>>>>>> bb831786
 	select DRM_KMS_HELPER
 	select VIDEOMODE_HELPERS
 	select SND_SOC_HDMI_CODEC if SND_SOC
