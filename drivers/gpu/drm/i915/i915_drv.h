--- conflicted
+++ resolved
@@ -32,14 +32,6 @@
 
 #include <uapi/drm/i915_drm.h>
 
-<<<<<<< HEAD
-#include <asm/hypervisor.h>
-
-#include <linux/i2c.h>
-#include <linux/i2c-algo-bit.h>
-#include <linux/intel-iommu.h>
-=======
->>>>>>> 88084a3d
 #include <linux/pm_qos.h>
 
 #include <drm/drm_connector.h>
@@ -69,10 +61,7 @@
 #include "gt/intel_workarounds.h"
 #include "gt/uc/intel_uc.h"
 
-<<<<<<< HEAD
-=======
 #include "i915_drm_client.h"
->>>>>>> 88084a3d
 #include "i915_gem.h"
 #include "i915_gpu_error.h"
 #include "i915_params.h"
@@ -106,10 +95,7 @@
 struct intel_encoder;
 struct intel_fbdev;
 struct intel_fdi_funcs;
-<<<<<<< HEAD
-=======
 struct intel_gmbus;
->>>>>>> 88084a3d
 struct intel_hotplug_funcs;
 struct intel_initial_plane_config;
 struct intel_limit;
@@ -208,37 +194,10 @@
 
 #define I915_COLOR_UNEVICTABLE (-1) /* a non-vma sharing the address space */
 
-<<<<<<< HEAD
-/*
- * HIGH_RR is the highest eDP panel refresh rate read from EDID
- * LOW_RR is the lowest eDP panel refresh rate found from EDID
- * parsing for same resolution.
- */
-enum drrs_refresh_rate_type {
-	DRRS_HIGH_RR,
-	DRRS_LOW_RR,
-	DRRS_MAX_RR, /* RR count */
-};
-
-enum drrs_support_type {
-	DRRS_NOT_SUPPORTED = 0,
-	STATIC_DRRS_SUPPORT = 1,
-	SEAMLESS_DRRS_SUPPORT = 2
-};
-
-struct i915_drrs {
-	struct mutex mutex;
-	struct delayed_work work;
-	struct intel_dp *dp;
-	unsigned busy_frontbuffer_bits;
-	enum drrs_refresh_rate_type refresh_rate_type;
-	enum drrs_support_type type;
-=======
 enum drrs_type {
 	DRRS_TYPE_NONE,
 	DRRS_TYPE_STATIC,
 	DRRS_TYPE_SEAMLESS,
->>>>>>> 88084a3d
 };
 
 #define QUIRK_LVDS_SSC_DISABLE (1<<1)
@@ -249,19 +208,6 @@
 #define QUIRK_INCREASE_DDI_DISABLED_TIME (1<<7)
 #define QUIRK_NO_PPS_BACKLIGHT_POWER_HOOK (1<<8)
 
-<<<<<<< HEAD
-struct intel_gmbus {
-	struct i2c_adapter adapter;
-#define GMBUS_FORCE_BIT_RETRY (1U << 31)
-	u32 force_bit;
-	u32 reg0;
-	i915_reg_t gpio_reg;
-	struct i2c_algo_bit_data bit_algo;
-	struct drm_i915_private *dev_priv;
-};
-
-=======
->>>>>>> 88084a3d
 struct i915_suspend_saved_registers {
 	u32 saveDSPARB;
 	u32 saveSWF0[16];
@@ -381,12 +327,8 @@
 	bool override_afc_startup;
 	u8 override_afc_startup_val;
 
-<<<<<<< HEAD
-	enum drrs_support_type drrs_type;
-=======
 	u8 seamless_drrs_min_refresh_rate;
 	enum drrs_type drrs_type;
->>>>>>> 88084a3d
 
 	struct {
 		int rate;
@@ -460,12 +402,9 @@
 	struct mutex lock; /* serialises sending of g2v_notify command pkts */
 	bool active;
 	u32 caps;
-<<<<<<< HEAD
-=======
 	u32 *initial_mmio;
 	u8 *initial_cfg_space;
 	struct list_head entry;
->>>>>>> 88084a3d
 };
 
 struct i915_selftest_stash {
@@ -588,10 +527,6 @@
 
 	struct i915_hotplug hotplug;
 	struct intel_fbc *fbc[I915_MAX_FBCS];
-<<<<<<< HEAD
-	struct i915_drrs drrs;
-=======
->>>>>>> 88084a3d
 	struct intel_opregion opregion;
 	struct intel_vbt_data vbt;
 
@@ -1137,17 +1072,11 @@
 #define IS_DG2_G12(dev_priv) \
 	IS_SUBPLATFORM(dev_priv, INTEL_DG2, INTEL_SUBPLATFORM_G12)
 #define IS_ADLS_RPLS(dev_priv) \
-<<<<<<< HEAD
-	IS_SUBPLATFORM(dev_priv, INTEL_ALDERLAKE_S, INTEL_SUBPLATFORM_RPL_S)
-#define IS_ADLP_N(dev_priv) \
-	IS_SUBPLATFORM(dev_priv, INTEL_ALDERLAKE_P, INTEL_SUBPLATFORM_N)
-=======
 	IS_SUBPLATFORM(dev_priv, INTEL_ALDERLAKE_S, INTEL_SUBPLATFORM_RPL)
 #define IS_ADLP_N(dev_priv) \
 	IS_SUBPLATFORM(dev_priv, INTEL_ALDERLAKE_P, INTEL_SUBPLATFORM_N)
 #define IS_ADLP_RPLP(dev_priv) \
 	IS_SUBPLATFORM(dev_priv, INTEL_ALDERLAKE_P, INTEL_SUBPLATFORM_RPL)
->>>>>>> 88084a3d
 #define IS_HSW_EARLY_SDV(dev_priv) (IS_HASWELL(dev_priv) && \
 				    (INTEL_DEVID(dev_priv) & 0xFF00) == 0x0C00)
 #define IS_BDW_ULT(dev_priv) \
@@ -1387,8 +1316,6 @@
 
 #define HAS_DMC(dev_priv)	(INTEL_INFO(dev_priv)->display.has_dmc)
 
-<<<<<<< HEAD
-=======
 #define HAS_HECI_PXP(dev_priv) \
 	(INTEL_INFO(dev_priv)->has_heci_pxp)
 
@@ -1397,7 +1324,6 @@
 
 #define HAS_HECI_GSC(dev_priv) (HAS_HECI_PXP(dev_priv) || HAS_HECI_GSCFI(dev_priv))
 
->>>>>>> 88084a3d
 #define HAS_MSO(i915)		(DISPLAY_VER(i915) >= 12)
 
 #define HAS_RUNTIME_PM(dev_priv) (INTEL_INFO(dev_priv)->has_runtime_pm)
@@ -1467,51 +1393,13 @@
 #define HAS_GUC_DEPRIVILEGE(dev_priv) \
 	(INTEL_INFO(dev_priv)->has_guc_deprivilege)
 
-<<<<<<< HEAD
-static inline bool run_as_guest(void)
-{
-	return !hypervisor_is_type(X86_HYPER_NATIVE);
-}
-=======
 #define HAS_PERCTX_PREEMPT_CTRL(i915) \
 	((GRAPHICS_VER(i915) >= 9) &&  GRAPHICS_VER_FULL(i915) < IP_VER(12, 55))
->>>>>>> 88084a3d
 
 #define HAS_D12_PLANE_MINIMIZATION(dev_priv) (IS_ROCKETLAKE(dev_priv) || \
 					      IS_ALDERLAKE_S(dev_priv))
 
-<<<<<<< HEAD
-static inline bool intel_vtd_active(struct drm_i915_private *i915)
-{
-	if (device_iommu_mapped(i915->drm.dev))
-		return true;
-
-	/* Running as a guest, we assume the host is enforcing VT'd */
-	return run_as_guest();
-}
-
-void
-i915_print_iommu_status(struct drm_i915_private *i915, struct drm_printer *p);
-
-static inline bool intel_scanout_needs_vtd_wa(struct drm_i915_private *dev_priv)
-{
-	return DISPLAY_VER(dev_priv) >= 6 && intel_vtd_active(dev_priv);
-}
-
-static inline bool
-intel_ggtt_update_needs_vtd_wa(struct drm_i915_private *i915)
-{
-	return IS_BROXTON(i915) && intel_vtd_active(i915);
-}
-
-static inline bool
-intel_vm_no_concurrent_access_wa(struct drm_i915_private *i915)
-{
-	return IS_CHERRYVIEW(i915) || intel_ggtt_update_needs_vtd_wa(i915);
-}
-=======
 #define HAS_MBUS_JOINING(i915) (IS_ALDERLAKE_P(i915))
->>>>>>> 88084a3d
 
 /* i915_gem.c */
 void i915_gem_init_early(struct drm_i915_private *dev_priv);
@@ -1586,18 +1474,6 @@
 
 int i915_gem_open(struct drm_i915_private *i915, struct drm_file *file);
 
-<<<<<<< HEAD
-/* i915_gem_tiling.c */
-static inline bool i915_gem_object_needs_bit17_swizzle(struct drm_i915_gem_object *obj)
-{
-	struct drm_i915_private *i915 = to_i915(obj->base.dev);
-
-	return to_gt(i915)->ggtt->bit_6_swizzle_x == I915_BIT_6_SWIZZLE_9_10_17 &&
-		i915_gem_object_is_tiled(obj);
-}
-
-=======
->>>>>>> 88084a3d
 /* intel_device_info.c */
 static inline struct intel_device_info *
 mkwrite_device_info(struct drm_i915_private *dev_priv)
