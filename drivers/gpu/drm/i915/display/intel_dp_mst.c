--- conflicted
+++ resolved
@@ -336,7 +336,6 @@
 
 	ret = drm_dp_update_payload_part1(&intel_dp->mst_mgr);
 
-<<<<<<< HEAD
 	/*
 	 * Before Gen 12 this is not done as part of
 	 * intel_dig_port->base.pre_enable() and should be done here. For
@@ -346,9 +345,6 @@
 	 */
 	if (INTEL_GEN(dev_priv) < 12 || !first_mst_stream)
 		intel_ddi_enable_pipe_clock(pipe_config);
-=======
-	intel_ddi_enable_pipe_clock(pipe_config);
->>>>>>> 17cc5139
 
 	intel_ddi_set_dp_msa(pipe_config, conn_state);
 }
