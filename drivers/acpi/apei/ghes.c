--- conflicted
+++ resolved
@@ -673,55 +673,6 @@
 	schedule_work(&entry->work);
 }
 
-<<<<<<< HEAD
-/*
- * Only a single callback can be registered for CXL CPER events.
- */
-static DECLARE_RWSEM(cxl_cper_rw_sem);
-static cxl_cper_callback cper_callback;
-
-static void cxl_cper_post_event(enum cxl_event_type event_type,
-				struct cxl_cper_event_rec *rec)
-{
-	if (rec->hdr.length <= sizeof(rec->hdr) ||
-	    rec->hdr.length > sizeof(*rec)) {
-		pr_err(FW_WARN "CXL CPER Invalid section length (%u)\n",
-		       rec->hdr.length);
-		return;
-	}
-
-	if (!(rec->hdr.validation_bits & CPER_CXL_COMP_EVENT_LOG_VALID)) {
-		pr_err(FW_WARN "CXL CPER invalid event\n");
-		return;
-	}
-
-	guard(rwsem_read)(&cxl_cper_rw_sem);
-	if (cper_callback)
-		cper_callback(event_type, rec);
-}
-
-int cxl_cper_register_callback(cxl_cper_callback callback)
-{
-	guard(rwsem_write)(&cxl_cper_rw_sem);
-	if (cper_callback)
-		return -EINVAL;
-	cper_callback = callback;
-	return 0;
-}
-EXPORT_SYMBOL_NS_GPL(cxl_cper_register_callback, CXL);
-
-int cxl_cper_unregister_callback(cxl_cper_callback callback)
-{
-	guard(rwsem_write)(&cxl_cper_rw_sem);
-	if (callback != cper_callback)
-		return -EINVAL;
-	cper_callback = NULL;
-	return 0;
-}
-EXPORT_SYMBOL_NS_GPL(cxl_cper_unregister_callback, CXL);
-
-=======
->>>>>>> 9a8b202f
 static bool ghes_do_proc(struct ghes *ghes,
 			 const struct acpi_hest_generic_status *estatus)
 {
