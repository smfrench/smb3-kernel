--- conflicted
+++ resolved
@@ -508,13 +508,8 @@
 	bool monitor = !!(hw->conf.flags & IEEE80211_CONF_MONITOR);
 
 	mt7921_mcu_set_sniffer(dev, vif, monitor);
-<<<<<<< HEAD
-	pm->enable = !monitor;
-	pm->ds_enable = !monitor;
-=======
 	pm->enable = pm->enable_user && !monitor;
 	pm->ds_enable = pm->ds_enable_user && !monitor;
->>>>>>> 88084a3d
 
 	mt76_connac_mcu_set_deep_sleep(&dev->mt76, pm->ds_enable);
 
