--- conflicted
+++ resolved
@@ -166,12 +166,7 @@
 
 void iwl_mvm_leds_exit(struct iwl_mvm *mvm)
 {
-<<<<<<< HEAD
-	if (iwlwifi_mod_params.led_mode == IWL_LED_DISABLE ||
-	    !(mvm->init_status & IWL_MVM_INIT_STATUS_LEDS_INIT_COMPLETE))
-=======
 	if (!(mvm->init_status & IWL_MVM_INIT_STATUS_LEDS_INIT_COMPLETE))
->>>>>>> bb176f67
 		return;
 
 	led_classdev_unregister(&mvm->led);
