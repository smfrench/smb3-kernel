--- conflicted
+++ resolved
@@ -251,19 +251,11 @@
 {
 	struct device_node *np = dev->of_node;
 	const struct of_device_id *of_id;
-<<<<<<< HEAD
 
 	of_id = of_match_node(wlcore_sdio_of_match_table, np);
 	if (!of_id)
 		return -ENODEV;
 
-=======
-
-	of_id = of_match_node(wlcore_sdio_of_match_table, np);
-	if (!of_id)
-		return -ENODEV;
-
->>>>>>> d06e622d
 	pdev_data->family = of_id->data;
 
 	*irq = irq_of_parse_and_map(np, 0);
