--- conflicted
+++ resolved
@@ -458,10 +458,7 @@
 	bool next_buf_last;
 	bool drain_active;
 	enum venus_inst_modes flags;
-<<<<<<< HEAD
-=======
 	struct ida dpb_ids;
->>>>>>> df0cc57e
 };
 
 #define IS_V1(core)	((core)->res->hfi_version == HFI_VERSION_1XX)
